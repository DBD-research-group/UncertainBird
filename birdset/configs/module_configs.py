--- conflicted
+++ resolved
@@ -105,7 +105,6 @@
             num_classes=num_labels,
         )
         self.val_metric_best: Metric = MaxMetric()
-<<<<<<< HEAD
      
         self.add_metrics: MetricCollection = MetricCollection({
             'F1': F1Score(
@@ -127,21 +126,16 @@
                 average='macro',
                 thresholds=None
             )
+            "F1": F1Score(
+                task="multiclass",
+                num_classes=num_labels,
+            ),
         })
         self.eval_complete: MetricCollection = MetricCollection({
             'acc': Accuracy(
             task="multiclass",
             num_classes=num_labels,
-=======
-
-        self.add_metrics: MetricCollection = MetricCollection(
-            {
-                "F1": F1Score(
-                    task="multiclass",
-                    num_classes=num_labels,
-                ),
-            }
-        )
+
         self.eval_complete: MetricCollection = MetricCollection(
             {
                 "acc": Accuracy(
@@ -149,7 +143,6 @@
                     num_classes=num_labels,
                 )
             }
->>>>>>> fabcb839
         )
 
 
