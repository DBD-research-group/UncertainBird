--- conflicted
+++ resolved
@@ -60,31 +60,7 @@
     torch_compile: bool = False
     sample_rate: int = 32000
     normalize_waveform: bool = False
-<<<<<<< HEAD
-    normalize_spectrogram: bool = True    
-
-
-# @dataclass
-# class LRSchedulerExtrasConfig:
-#     """
-#     A dataclass for configuring the extras of the learning rate scheduler.
-
-#     Attributes:
-#         interval (str): The interval at which the scheduler performs its step. Defaults to "step".
-#         warmup_ratio (float): The ratio of warmup steps to total steps. Defaults to 0.5.
-#     """
-#     interval: str = "step"
-#     warmup_ratio: float = 0.05
-#     Attributes:
-#         interval (str): The interval at which the scheduler performs its step. Defaults to "step".
-#         warmup_ratio (float): The ratio of warmup steps to total steps. Defaults to 0.5.
-#     """
-#     interval: str = "step"
-#     warmup_ratio: float = 0.05
-
-=======
     normalize_spectrogram: bool = True
->>>>>>> 24faafcd
 
 @dataclass
 class LRSchedulerConfig:
@@ -107,10 +83,6 @@
     interval: str = "step"
     warmup_ratio: float = 0.05
 
-<<<<<<< HEAD
-    #extras: LRSchedulerExtrasConfig = LRSchedulerExtrasConfig()
-=======
->>>>>>> 24faafcd
 @dataclass
 class LoggingParamsConfig:
     """
