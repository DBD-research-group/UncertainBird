from typing import Literal
from birdset import utils

import numpy as np
from omegaconf import DictConfig
from birdset.datamodule.components.feature_extraction import DefaultFeatureExtractor
from birdset.datamodule.components.event_decoding import EventDecoding
from birdset.datamodule.components.augmentations import NoCallMixer, PowerToDB

import torch

from birdset.datamodule.components.resize import Resizer
import torch_audiomentations
from torchaudio.transforms import Spectrogram, MelScale
import torchvision

log = utils.get_pylogger(__name__)


# TODO not a dataclass
class PreprocessingConfig:
    """
    A class used to configure the preprocessing steps for the audio data.

    Attributes
    ----------
    spectrogram_conversion : Spectrogram
        The configuration for converting the audio waveform to a spectrogram. If not provided, a default Spectrogram configuration is used.
    resizer : Resizer
        The configuration for resizing the spectrogram. If not provided, a default Resizer configuration is used.
    melscale_conversion : MelScale
        The configuration for converting the spectrogram to a Mel scale. If not provided, a default MelScale configuration is used.
    dbscale_conversion : PowerToDB
        The configuration for converting the spectrogram to a dB scale. If not provided, a default PowerToDB configuration is used.
    normalize_spectrogram : bool
        Whether to normalize the spectrogram. Defaults to True.
    normalize_waveform : bool, optional
        Whether to normalize the audio waveform. If not provided, no normalization is applied to the waveform.
    mean : float
        The mean value used for normalization. Defaults to -4.268 (calculated on AudioSet).
    std : float
        The standard deviation used for normalization. Defaults to -4.569 (calculated on AudioSet).
    """
    def __init__(
        self,
        spectrogram_conversion: Spectrogram | None = Spectrogram(
            n_fft=1024,
            hop_length=320,
            power=2.0,
        ),
        resizer: Resizer | None = Resizer(
            db_scale=True, # manually adjusted!! False when not using it
        ),
        melscale_conversion: MelScale | None = MelScale(
            n_mels=128,
            sample_rate=32000,
            n_stft=513, # n_fft//2+1!!! how to include in code
        ),
        dbscale_conversion: PowerToDB | None = PowerToDB(),
        normalize_spectrogram=True,
        normalize_waveform=None,
        mean=-4.268,  # calculated on AudioSet
        std=-4.569,  # calculated on AudioSet
    ):
        self.spectrogram_conversion = spectrogram_conversion
        self.resizer = resizer
        self.melscale_conversion = melscale_conversion
        self.dbscale_conversion = dbscale_conversion
        self.normalize_spectrogram = normalize_spectrogram
        self.normalize_waveform = normalize_waveform
        self.mean = mean
        self.std = std


class BaseTransforms:
    """
    Base class to handle audio transformations for different model types and modes.

    Attributes:
        mode (str): The mode in which the class is operating. Can be "train", "valid", "test", or "predict".
        sampling_rate (int): The sampling rate of the audio data.
        max_length (int): Maximum segment lenght in seconds
        decoding (EventDecoding): Detecting events in sample (EventDecoding if None given)
        feature_extractor (DefaultFeatureExtractor): Configuration for extracting events from the audio data (DefaultFeatureExtractor id None given)
    """
    
    def __init__(self, 
                 task: Literal['multiclass', 'multilabel'] = "multiclass", 
                 sampling_rate:int = 32000, 
                 max_length:int = 5, 
                 decoding: EventDecoding | None = None,
                 feature_extractor : DefaultFeatureExtractor | None = None) -> None:
        self.mode = "train"
        self.task = task
        self.sampling_rate = sampling_rate
        self.max_length = max_length
        self.event_decoder = decoding
        if self.event_decoder is None:
            self.event_decoder = EventDecoding(min_len=0,
                                          max_len=self.max_length,
                                          sampling_rate=self.sampling_rate)
        self.feature_extractor = feature_extractor
        if self.feature_extractor is None:
            self.feature_extractor = DefaultFeatureExtractor(feature_size=1,
                                                             sampling_rate=self.sampling_rate,
                                                             padding_value=0.0,
                                                             return_attention_mask=False)
        assert type(self.feature_extractor) == DefaultFeatureExtractor, "Feature Extractor must be of type DefaultFeatureExtractor"
    
    def _transform(self, batch):
        """
        Called when tansformer is called
        Applies transformations to a batch of data.
        
        1. Applies Event Decoding (almost always)
        2. Applies feature extraction with FeatureExtractor
        """
        batch = self.decode_batch(batch)
        
        input_values, labels = self.transform_values(batch)
        
        labels = self.transform_labels(labels)

        return {"input_values": input_values, "labels": labels}
    
    def decode_batch(self, batch):
        # we overwrite the feature extractor with None because we can do this here manually 
        # this is quite complicated if we want to make adjustments to non bird methods
        if self.event_decoder is not None: 
            batch = self.event_decoder(batch)
        
        return batch
    
    def transform_values(self, batch):
        if not "audio" in batch.keys():
            raise ValueError(f"There is no audio in batch {batch.keys()}")
        
        # audio collating and padding
        waveform_batch = [audio["array"] for audio in batch["audio"]]
        
        # extract/pad/truncate
        # max_length determains the difference with input waveforms as factor 5 (embedding)
        max_length = int(int(self.sampling_rate) * int(self.max_length)) #!TODO: how to determine 5s
        assert type(self.feature_extractor) == DefaultFeatureExtractor,        "Feature Extractor must be of type DefaultFeatureExtractor"
        waveform_batch = self.feature_extractor(
            waveform_batch,
            padding='max_length',
            max_length=max_length, 
            truncation=True,
            return_attention_mask=True
        )
        
        # i dont know why it was unsqueezed earlier, but this solves the problem of dimensionality (is now the same, if you augment further or not...)
        # waveform_batch = waveform_batch["input_values"].unsqueeze(1)
        waveform_batch = waveform_batch["input_values"]
        
        return waveform_batch, batch["labels"]
    
    def transform_labels(self, labels):
        if self.task == "multilabel": #for bcelosswithlogits
            labels = torch.tensor(labels, dtype=torch.float16)
        
        elif self.task =="multiclass":
            labels = labels
        
        return labels
    
    def set_mode(self, mode):
        self.mode = mode
    
    def _prepare_call(self):
        """
        Overwrite this to prepare the call
        """
        return
    
    
    def __call__(self, batch, **kwargs):
        self._prepare_call()
        batch = self._transform(batch)

        return batch


class BirdSetTransformsWrapper(BaseTransforms):
    """
    A class to handle audio transformations for different model types and modes.

    Attributes
    ----------
    task : str
        Specifies the type of task (e.g., 'multiclass' or 'multilabel').
    sampling_rate : int
        The sampling rate at which the audio data should be processed.
    model_type : str
        Indicates the type of model (e.g. 'vision' for spectrogram-based models or 'waveform' for waveform-based models).
    spectrogram_augmentations : DictConfig
        The set of augmentations to be applied to the spectrogram data.
    waveform_augmentations : DictConfig
        The set of augmentations to be applied to the waveform data.
    decoding : EventDecoding | None
        The component responsible for data decoding.
    feature_extractor : DefaultFeatureExtractor
        The component responsible for feature extraction.
    max_length : int
        The maximum length for the processed data segments in seconds.
    nocall_sampler : NoCallMixer | None
        The no-call sampler component, if configured.
    preprocessing : PreprocessingConfig | None
        A preprocessing configuration or None if no preprocessing is required.
    """
    def __init__(self,
                task: Literal['multiclass', 'multilabel'] = "multilabel",
                sampling_rate: int = 32000,
                model_type: Literal['vision', 'waveform'] = "vision",
                spectrogram_augmentations: DictConfig = DictConfig({}), # TODO: typing is wrong, can also be List of Augmentations
                waveform_augmentations: DictConfig = DictConfig({}), # TODO: typing is wrong, can also be List of Augmentations
                decoding: EventDecoding | None = None,
                feature_extractor: DefaultFeatureExtractor = DefaultFeatureExtractor(),
                max_length: int = 5,
                nocall_sampler: NoCallMixer | None = None, 
                preprocessing: PreprocessingConfig | None = PreprocessingConfig()
            ):
        #max_length = 5
        super().__init__(task, sampling_rate, max_length, decoding, feature_extractor)

        self.model_type = model_type
        self.preprocessing = preprocessing
        self.waveform_augmentations = waveform_augmentations
        self.spectrogram_augmentations = spectrogram_augmentations
        self.nocall_sampler = nocall_sampler

        # waveform augmentations
        wave_aug = []
        for wave_aug_name in waveform_augmentations:
            aug = self.waveform_augmentations.get(wave_aug_name)
            wave_aug.append(aug)

        self.wave_aug = torch_audiomentations.Compose(
            transforms=wave_aug,
            output_type="object_dict")

        # spectrogram augmentations
        spec_aug = []
        for spec_aug_name in self.spectrogram_augmentations:
            aug = self.spectrogram_augmentations.get(spec_aug_name)
            spec_aug.append(aug)
        # if i set a debug point here, it takes ~15 skips to get to the value we need from the yaml file 
        self.spec_aug = torchvision.transforms.Compose(
            transforms=spec_aug)
    
    def transform_values(self, batch):
        if not "audio" in batch.keys():
            raise ValueError(f"There is no audio in batch {batch.keys()}")
        
        # audio collating and padding
        waveform_batch = self._get_waveform_batch(batch)
        
        attention_mask = waveform_batch["attention_mask"]
        input_values = waveform_batch["input_values"]
        input_values = input_values.unsqueeze(1)
        labels = torch.tensor(batch["labels"])

        if self.wave_aug: 
            input_values, labels = self._waveform_augmentation(input_values, labels)
        
        if self.nocall_sampler and self.task == "multilabel":
            input_values, labels = self.nocall_sampler(input_values, labels) 
        
        if self.preprocessing is not None:
            input_values = self._preprocess(input_values, attention_mask)
        
        return input_values, labels

    def _preprocess(self, input_values: torch.Tensor, attention_mask: torch.Tensor) -> torch.Tensor:
        if self.preprocessing.normalize_waveform:
            input_values = self._waveform_scaling(input_values, attention_mask)
        
        if self.model_type == "vision" and self.preprocessing.spectrogram_conversion is not None:
            spectrograms = self.preprocessing.spectrogram_conversion(input_values)

            if self.spec_aug:
                spectrograms = self.spec_aug(spectrograms)

            if self.preprocessing.melscale_conversion:
                spectrograms = self.preprocessing.melscale_conversion(spectrograms)

            if self.preprocessing.dbscale_conversion:
                # spectrograms = [spectrogram.numpy() for spectrogram in spectrograms]
                # spectrograms = torch.from_numpy(librosa.power_to_db(spectrograms)) #list to tensor!
                spectrograms = self.preprocessing.dbscale_conversion(spectrograms) # different results??

            if self.preprocessing.resizer:
                spectrograms = self.preprocessing.resizer.resize_spectrogram_batch(spectrograms)
                
            if self.preprocessing.normalize_spectrogram:
                spectrograms = (spectrograms - self.preprocessing.mean) / self.preprocessing.std
            
            input_values = spectrograms
        return input_values

    
    def _waveform_augmentation(self, input_values, labels):
        if self.task == "multilabel":
            labels = labels.unsqueeze(1).unsqueeze(1)
            output_dict = self.wave_aug(
                samples=input_values, 
                sample_rate=self.sampling_rate,
                targets=labels
            )
            labels = output_dict.targets.squeeze(1).squeeze(1)

        elif self.task == "multiclass": #multilabel mix is questionable
            output_dict = self.wave_aug(
                    samples=input_values, 
                    sample_rate=self.sampling_rate,
                )
            
        input_values = output_dict.samples
        
        return input_values, labels

    def _get_waveform_batch(self, batch):
        waveform_batch = [audio["array"] for audio in batch["audio"]]
        
        # extract/pad/truncate
        # max_length determains the difference with input waveforms as factor 5 (embedding)
        max_length = int(int(self.sampling_rate) * int(self.max_length)) #!TODO: how to determine 5s
        waveform_batch = self.feature_extractor(
            waveform_batch,
            padding='max_length',
            max_length=max_length, 
            truncation=True,
            return_attention_mask=True
        )
        
        return waveform_batch

    def _zero_mean_unit_var_norm(
            self, input_values, attention_mask, padding_value=0.0
    ):
        #w2v2
        # instance normalization taken from huggingface
        if attention_mask is not None:
            attention_mask = np.array(attention_mask, np.int32)
            normed_input_values = []

            for vector, length in zip(input_values, attention_mask.sum(-1)):
                normed_slice = (vector - vector[:length].mean()) / np.sqrt(vector[:length].var() + 1e-7)
                if length < normed_slice.shape[0]:
                    normed_slice[length:] = padding_value

                normed_input_values.append(normed_slice)
        else:
            normed_input_values = [(x - x.mean()) / np.sqrt(x.var() + 1e-7) for x in input_values]

        return torch.stack(normed_input_values)

    def _min_max_scaling(
            self, input_values, attention_mask=None, padding_value=0.0
    ):
        input_values = input_values.squeeze(1) #?
        # instance normalization to [-1,1]
        normed_input_values = []

        if attention_mask is not None: 
            attention_mask = np.array(attention_mask, np.int32)

            for vector, mask in zip(input_values, attention_mask):
                # 0 vector! 
                masked_vector = vector[mask==1]

                # check if masked vector is empty
                if masked_vector.size == 0:
                    normed_vector = np.full(vector.shape, padding_value)
                    #!TODO: check 0 length soundscape files

                min_val = masked_vector.min()
                max_val = masked_vector.max()

                normed_vector = 2 * ((vector - min_val) / (max_val - min_val + 1e-7)) - 1
                normed_vector[mask==0] = padding_value

                normed_input_values.append(normed_vector)
        else:
            for x in input_values:
                min_val = x.min()
                max_val = x.max()
                normed_vector = 2 * ((x - min_val) / (max_val - min_val + 1e-7)) - 1
                
                normed_input_values.append(normed_vector)
        return torch.stack(normed_input_values)

    def _zero_center_and_peak_normalization(self, input_values: torch.Tensor, target_peak: float = 0.25,) -> torch.Tensor:
        """Zero-centers and peak normalizes the input values to a specified target peak amplitude.

        Args:
            input_values (torch.Tensor): The input tensor with shape [..., T].
            target_peak (float): The target peak value for normalization.

        Returns:
            torch.Tensor: The normalized and reshaped tensor.
        """

        # Clone to avoid modifying the original tensor
        input_values = input_values.clone()

        # Subtract mean along the last dimension for zero-centering
        input_values -= torch.mean(input_values, dim=-1, keepdim=True)

        # Calculate the peak normalization factor
        peak_norm = torch.max(torch.abs(input_values), dim=-1, keepdim=True)[0]

        # Normalize the tensor to the peak value, avoiding division by zero
        input_values = torch.where(
            peak_norm > 0.0,
            input_values / peak_norm,
            input_values
        )

        # Scale to the target peak amplitude
        input_values *= target_peak

        # Reshape the tensor
        #input_values = input_values.view(-1, input_values.shape[-1])

        return input_values
    
    def _waveform_scaling(self, audio_augmented, attention_mask):
        #TODO vectorize this
        if self.preprocessing.normalize_waveform == "instance_normalization":
            # normalize #!TODO: do we have to normalize before spectrogram? '#TODO Implement normalizaton module
            audio_augmented = self._zero_mean_unit_var_norm(
                input_values=audio_augmented,
                attention_mask=attention_mask
            )
        elif self.preprocessing.normalize_waveform == "instance_min_max":
            audio_augmented = self._min_max_scaling(
                input_values=audio_augmented,
                attention_mask=attention_mask
            )
        elif self.preprocessing.normalize_waveform == "instance_peak_normalization":
            audio_augmented = self._zero_center_and_peak_normalization(
                input_values=audio_augmented,
            )
        return audio_augmented
   
    def _prepare_call(self):
<<<<<<< HEAD
        if self.mode in ("test", "predict", "valid"):
=======
        if self.mode in ("valid", "test", "predict"):
>>>>>>> 6e5f3619
            self.wave_aug = None
            self.spec_aug = None
            self.nocall_sampler = None
        return


class EmbeddingTransforms(BaseTransforms):
    def __init__(self, task: Literal['multiclass', 'multilabel'] = "multiclass", sampling_rate: int = 3200, max_length: int = 5, decoding: EventDecoding | None = None, feature_extractor: DefaultFeatureExtractor | None = None) -> None:
        super().__init__(task, sampling_rate, max_length, decoding, feature_extractor)
    
    def _transform(self, batch):
        embeddings = [embedding for embedding in batch["embeddings"]]
        
        embeddings = torch.tensor(embeddings)
        
        if self.task == "multiclass":
            labels = batch["labels"]
        
        else:
            # self.task == "multilabel"
            # datatype of labels must be float32 to support BCEWithLogitsLoss
            labels = torch.tensor(batch["labels"], dtype=torch.float32)

        return {"input_values": embeddings, "labels": labels}<|MERGE_RESOLUTION|>--- conflicted
+++ resolved
@@ -181,7 +181,6 @@
 
         return batch
 
-
 class BirdSetTransformsWrapper(BaseTransforms):
     """
     A class to handle audio transformations for different model types and modes.
@@ -446,11 +445,7 @@
         return audio_augmented
    
     def _prepare_call(self):
-<<<<<<< HEAD
-        if self.mode in ("test", "predict", "valid"):
-=======
         if self.mode in ("valid", "test", "predict"):
->>>>>>> 6e5f3619
             self.wave_aug = None
             self.spec_aug = None
             self.nocall_sampler = None
