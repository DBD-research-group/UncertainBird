--- conflicted
+++ resolved
@@ -1,9 +1,5 @@
-<<<<<<< HEAD
+from datasets import DatasetDict, Audio
 from src.datamodule.components.transforms import TransformsWrapper
-=======
-from datasets import DatasetDict, Audio
-from src.datamodule.components.transforms import TransformsWrapperN
->>>>>>> 580a5914
 from src.utils.extraction import DefaultFeatureExtractor
 from .base_datamodule import BaseDataModuleHF, DatasetConfig, LoadersConfig
 import logging
@@ -28,7 +24,6 @@
         )
 
 
-<<<<<<< HEAD
     def _create_splits(self, dataset):
         split_1 = dataset["train"].train_test_split(
             self.dataset.val_split, shuffle=True, seed=self.dataset.seed)
@@ -92,6 +87,4 @@
             return
 
         logging.info(f"Saving to disk: {os.path.join(self.data_path)}")
-        complete.save_to_disk(self.data_path)
-=======
->>>>>>> 580a5914
+        complete.save_to_disk(self.data_path)