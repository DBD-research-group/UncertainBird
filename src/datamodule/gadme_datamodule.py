<<<<<<< HEAD
from src.datamodule.components.transforms import TransformsWrapper
=======
from datasets import DatasetDict, Audio
from src.datamodule.components.event_mapping import EventMapping
from src.datamodule.components.transforms import TransformsWrapperN
>>>>>>> 580a5914
from src.utils.extraction import DefaultFeatureExtractor
from .base_datamodule import BaseDataModuleHF, DatasetConfig, LoadersConfig

class GADMEDataModule(BaseDataModuleHF):
    def __init__(
            self,
            mapper,
            dataset: DatasetConfig = DatasetConfig(),
            loaders: LoadersConfig = LoadersConfig(),
            transforms: TransformsWrapper = TransformsWrapper(),
            extractors: DefaultFeatureExtractor = DefaultFeatureExtractor()
    ):
        super().__init__(
            dataset=dataset,
            loaders=loaders,
            transforms=transforms,
            extractors=extractors,
            mapper=mapper
        )


    def _preprocess_multiclass(self, dataset: DatasetDict, select_range=None):
        """Preprocess the dataset for multiclass classification.
        Args:
            dataset (Dataset): Dataset to preprocess.
            split (str): Split to preprocess.
            select_range (list): Range of classes to select.
        Returns:
            Dataset: Preprocessed dataset.
        """
        for split in dataset.keys():
            dataset[split] = dataset[split].map(
                # TODO add to hydra
                EventMapping(with_noise_cluster=False, biggest_cluster=True, only_one=True),
                remove_columns=["audio"],
                batched=True,
                batch_size=100,
                load_from_cache_file=True,
                num_proc=self.dataset_config.n_workers,
            )
        dataset = dataset.cast_column("audio", Audio(self.transforms.sampling_rate, mono=True, decode=True))
            #dataset = dataset.select_columns(self.dataset.column_list)

        return dataset<|MERGE_RESOLUTION|>--- conflicted
+++ resolved
@@ -1,10 +1,4 @@
-<<<<<<< HEAD
 from src.datamodule.components.transforms import TransformsWrapper
-=======
-from datasets import DatasetDict, Audio
-from src.datamodule.components.event_mapping import EventMapping
-from src.datamodule.components.transforms import TransformsWrapperN
->>>>>>> 580a5914
 from src.utils.extraction import DefaultFeatureExtractor
 from .base_datamodule import BaseDataModuleHF, DatasetConfig, LoadersConfig
 
@@ -23,29 +17,4 @@
             transforms=transforms,
             extractors=extractors,
             mapper=mapper
-        )
-
-
-    def _preprocess_multiclass(self, dataset: DatasetDict, select_range=None):
-        """Preprocess the dataset for multiclass classification.
-        Args:
-            dataset (Dataset): Dataset to preprocess.
-            split (str): Split to preprocess.
-            select_range (list): Range of classes to select.
-        Returns:
-            Dataset: Preprocessed dataset.
-        """
-        for split in dataset.keys():
-            dataset[split] = dataset[split].map(
-                # TODO add to hydra
-                EventMapping(with_noise_cluster=False, biggest_cluster=True, only_one=True),
-                remove_columns=["audio"],
-                batched=True,
-                batch_size=100,
-                load_from_cache_file=True,
-                num_proc=self.dataset_config.n_workers,
-            )
-        dataset = dataset.cast_column("audio", Audio(self.transforms.sampling_rate, mono=True, decode=True))
-            #dataset = dataset.select_columns(self.dataset.column_list)
-
-        return dataset+        )