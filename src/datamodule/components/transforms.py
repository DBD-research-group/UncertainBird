from dataclasses import dataclass
from typing import Any, Dict, Literal

import numpy as np
from omegaconf import DictConfig
from src.datamodule.components.feature_extraction import DefaultFeatureExtractor
from src.datamodule.components.event_decoding import EventDecoding
from src.datamodule.components.augmentations import BackgroundNoise
from src.datamodule.components.augmentations import Compose

import torch

from src.datamodule.components.resize import Resizer
import torch_audiomentations
import torchaudio
import librosa
import torchvision

@dataclass
class PreprocessingConfig:
    use_spectrogram: bool = True
    n_fft: int = 1024
    hop_length: int = 79
    n_mels: int = 128
    db_scale: bool = True
    target_height: int | None = None
    target_width: int | None = 1024
    normalize_spectrogram: bool = True
    normalize_waveform: Literal['instance_normalization', 'instance_min_max'] | None  = None

class BaseTransforms:
    """
    Base class to handle audio transformations for different model types and modes.

    Attributes:
        mode (str): The mode in which the class is operating. Can be "train", "valid", "test", or "predict".
        sampling_rate (int): The sampling rate of the audio data.
        max_length (int): Maximum segment lenght in seconds
        decoding (EventDecoding): Detecting events in sample (EventDecoding if None given)
        feature_extractor (DefaultFeatureExtractor): Configuration for extracting events from the audio data (DefaultFeatureExtractor id None given)
    """
    
    def __init__(self, 
                 task: Literal['multiclass', 'multilabel'] = "multiclass", 
                 sampling_rate:int = 3200, 
                 max_length:int = 5, 
                 decoding: EventDecoding | None = None,
                 feature_extractor : DefaultFeatureExtractor | None = None) -> None:
        self.mode = "train"
        self.task = task
        self.sampling_rate = sampling_rate
        self.max_length = max_length
        self.event_decoder = decoding
        if self.event_decoder is None:
            self.event_decoder = EventDecoding(min_len=0,
                                          max_len=self.max_length,
                                          sampling_rate=self.sampling_rate)
        self.feature_extractor = feature_extractor
        if self.feature_extractor is None:
            self.feature_extractor = DefaultFeatureExtractor(feature_size=1,
                                                             sampling_rate=self.sampling_rate,
                                                             padding_value=0.0,
                                                             return_attention_mask=False)
    
    def _transform(self, batch):
        """
        Called when tansformer is called
        Applies transformations to a batch of data.
        
        1. Applies Event Decoding (almost always)
        2. Applies feature extraction with FeatureExtractor
        """
<<<<<<< HEAD
        batch = self.transform_batch(batch)
=======
        batch = self.decode_batch(batch)
>>>>>>> d7aa7c5e
        
        values = self.transform_values(batch)
        
        labels = self.transform_labels(batch)

        return {"input_values": values, "labels": labels}
    
<<<<<<< HEAD
    def transform_batch(self, batch):
=======
    def decode_batch(self, batch):
>>>>>>> d7aa7c5e
        # we overwrite the feature extractor with None because we can do this here manually 
        # this is quite complicated if we want to make adjustments to non bird methods
        if self.event_decoder is not None: 
            batch = self.event_decoder(batch)
        
        return batch
    
    def transform_values(self, batch):
        if not "audio" in batch.keys():
            raise ValueError(f"There is no audio in batch {batch.keys()}")
        
        # audio collating and padding
        waveform_batch = [audio["array"] for audio in batch["audio"]]
        
        # extract/pad/truncate
        # max_length determains the difference with input waveforms as factor 5 (embedding)
        max_length = int(int(self.sampling_rate) * int(self.max_length)) #!TODO: how to determine 5s
        waveform_batch = self.feature_extractor(
            waveform_batch,
            padding="max_length",
            max_length=max_length, 
            truncation=True,
            return_attention_mask=True
        )
<<<<<<< HEAD
        
=======
>>>>>>> d7aa7c5e
        
        # i dont know why it was unsqueezed earlier, but this solves the problem of dimensionality (is now the same, if you augment further or not...)
        # waveform_batch = waveform_batch["input_values"].unsqueeze(1)
        waveform_batch = waveform_batch["input_values"]
        
<<<<<<< HEAD
        audio_augmented = self.augment_waveform_batch(waveform_batch, attention_mask, batch)        
        return audio_augmented
=======
        return waveform_batch
>>>>>>> d7aa7c5e
    
    def transform_labels(self, batch):
        # print(batch)
        if self.task == "multiclass":
            labels = batch["labels"]
        
        else:
            # self.task == "multilabel"
            # datatype of labels must be float32 to support BCEWithLogitsLoss
            labels = torch.tensor(batch["labels"], dtype=torch.float32)
<<<<<<< HEAD
        
        return labels
    
    def augment_waveform_batch(self, waveform_batch, attention_mask, batch):
        """
        Do your augmentations in derived class here
        """
=======
>>>>>>> d7aa7c5e
        
        return labels
    
    def set_mode(self, mode):
        self.mode = mode
    
    def _prepare_call(self):
        """
        Overwrite this to prepare the call
        """
        return
    
    
    def __call__(self, batch, **kwargs):
        self._prepare_call()
        batch = self._transform(batch)

        return batch

class GADMETransformsWrapper(BaseTransforms):
    """
    A class to handle audio transformations for different model types and modes.

    Attributes:
        mode (str): The mode in which the class is operating. Can be "train", "valid", "test", or "predict".
        sampling_rate (int): The sampling rate of the audio data.
        model_type (str): The type of model being used. Can be "vision" or "waveform".
        preprocessing (PreprocessingConfig): Configuration for preprocessing the audio data.
        waveform_augmentations (DictConfig): Configuration for augmentations to apply to the waveform.
        spectrogram_augmentations (DictConfig): Configuration for augmentations to apply to the spectrogram.
        event_extractions (DefaultFeatureExtractor): Configuration for extracting events from the audio data.
        resizer (Resizer): An instance of the Resizer class for resizing the spectrogram.
    """
    def __init__(self,
                task: str = "multiclass",
                sampling_rate: int = 32000,
                model_type: Literal['vision', 'waveform'] = "waveform",
                preprocessing: PreprocessingConfig = PreprocessingConfig(),
                spectrogram_augmentations: DictConfig = DictConfig({}), # TODO: typing is wrong, can also be List of Augmentations
                waveform_augmentations: DictConfig = DictConfig({}), # TODO: typing is wrong, can also be List of Augmentations
                decoding: EventDecoding | None = None,
                feature_extractor: DefaultFeatureExtractor = DefaultFeatureExtractor()
            ):
        max_length = 5
        super().__init__(task, sampling_rate, max_length, decoding, feature_extractor)

        self.model_type = model_type
        self.preprocessing = preprocessing
        self.waveform_augmentations = waveform_augmentations
        self.spectrogram_augmentations = spectrogram_augmentations

        # waveform augmentations
        wave_aug = []
        for wave_aug_name in waveform_augmentations:
            aug = self.waveform_augmentations.get(wave_aug_name)
            wave_aug.append(aug)

        self.wave_aug = torch_audiomentations.Compose(
            transforms=wave_aug,
            output_type="tensor")
        
        # self.wave_aug_background = Compose(
        #     transforms=[BackgroundNoise(p=0.5)]
        # )

        self.background_noise = BackgroundNoise(p=0.5)

        # spectrogram augmentations
        spec_aug = []
        for spec_aug_name in self.spectrogram_augmentations:
            aug = self.spectrogram_augmentations.get(spec_aug_name)
            spec_aug.append(aug)
        
        self.spec_aug = torchvision.transforms.Compose(
            transforms=spec_aug)

    def _spectrogram_conversion(self, waveform):
        """
        Converts a waveform to a spectrogram.

        This method applies a spectrogram transformation to a waveform. If "time_stretch" is in the 
        `spectrogram_augmentations` attribute, the power of the spectrogram transformation is set to 0.0. 
        Otherwise, the power is set to 2.0.

        Args:
            waveform (torch.Tensor): The waveform to be converted to a spectrogram.

        Returns:
            list: A list of spectrograms corresponding to the input waveform.
        """

        if "time_stretch" in self.spectrogram_augmentations:
            spectrogram_transform = torchaudio.transforms.Spectrogram(
                n_fft=self.preprocessing.n_fft,
                hop_length=self.preprocessing.hop_length,
                power=0.0
                )     
        else:
            spectrogram_transform = torchaudio.transforms.Spectrogram(
                n_fft=self.preprocessing.n_fft,
                hop_length=self.preprocessing.hop_length,
                power=2.0 # TODO: hard coded?
                )     
        
        spectrograms = [spectrogram_transform(waveform) for waveform in waveform]

        return spectrograms
    
    def transform_values(self, batch):
        if not "audio" in batch.keys():
            raise ValueError(f"There is no audio in batch {batch.keys()}")
        
        # audio collating and padding
        waveform_batch = self._get_waveform_batch(batch)
        
        
        attention_mask = waveform_batch["attention_mask"]
        input_values = waveform_batch["input_values"]
        input_values = input_values.unsqueeze(1)

        if self.wave_aug: 
            input_values = self.wave_aug(
                samples=input_values, sample_rate=self.sampling_rate
            )
        
        # shape: batch x 1 x sample_rate
        if self.background_noise:
            input_values = self._augment_background_noise(batch, input_values) #!TODO: Remove? 
                
        if self.model_type == "waveform":
           input_values = self._waveform_scaling(input_values, attention_mask) #!TODO: only for waveform?!

        if self.model_type == "vision":
            # spectrogram conversion and augmentation 
            input_values = self._vision_augmentations(input_values) #!TODO: its conversion + augmentation
            
        return input_values

    def _get_waveform_batch(self, batch):
        waveform_batch = [audio["array"] for audio in batch["audio"]]
        
        # extract/pad/truncate
        # max_length determains the difference with input waveforms as factor 5 (embedding)
        max_length = int(int(self.sampling_rate) * int(self.max_length)) #!TODO: how to determine 5s
        waveform_batch = self.feature_extractor(
            waveform_batch,
            padding="max_length",
            max_length=max_length, 
            truncation=True,
            return_attention_mask=True
        )
        
        return waveform_batch

    def _augment_background_noise(self, batch, audio_augmented):
        noise_events = {key: batch[key] for key in ["filepath", "no_call_events"]}
        self.background_noise.noise_events = noise_events
        audio_augmented = self.background_noise(audio_augmented)
        return audio_augmented
    
    def _zero_mean_unit_var_norm(
            self, input_values, attention_mask, padding_value=0.0
    ):
        # instance normalization taken from huggingface
        if attention_mask is not None:
            attention_mask = np.array(attention_mask, np.int32)
            normed_input_values = []

            for vector, length in zip(input_values, attention_mask.sum(-1)):
                normed_slice = (vector - vector[:length].mean()) / np.sqrt(vector[:length].var() + 1e-7)
                if length < normed_slice.shape[0]:
                    normed_slice[length:] = padding_value

                normed_input_values.append(normed_slice)
        else:
            normed_input_values = [(x - x.mean()) / np.sqrt(x.var() + 1e-7) for x in input_values]

        return torch.stack(normed_input_values)

    def _min_max_scaling(
            self, input_values, attention_mask=None, padding_value=0.0
    ):
        input_values = input_values.squeeze(1) #?
        # instance normalization to [-1,1]
        normed_input_values = []

        if attention_mask is not None: 
            attention_mask = np.array(attention_mask, np.int32)

            for vector, mask in zip(input_values, attention_mask):
                # 0 vector! 
                masked_vector = vector[mask==1]

                # check if masked vector is empty
                if masked_vector.size == 0:
                    normed_vector = np.full(vector.shape, padding_value)
                    #!TODO: check 0 length soundscape files

                min_val = masked_vector.min()
                max_val = masked_vector.max()

                normed_vector = 2 * ((vector - min_val) / (max_val - min_val + 1e-7)) - 1
                normed_vector[mask==0] = padding_value

                normed_input_values.append(normed_vector)
        else:
            for x in input_values:
                min_val = x.min()
                max_val = x.max()
                normed_vector = 2 * ((x - min_val) / (max_val - min_val + 1e-7)) - 1
                
                normed_input_values.append(normed_vector)
        return torch.stack(normed_input_values)
    
    def _waveform_scaling(self, audio_augmented, attention_mask):
        #TODO vectorize this
        if self.preprocessing.normalize_waveform == "instance_normalization":
            # normalize #!TODO: do we have to normalize before spectrogram? '#TODO Implement normalizaton module
            audio_augmented = self._zero_mean_unit_var_norm(
                input_values=audio_augmented,
                attention_mask=attention_mask
            )
        elif self.preprocessing.normalize_waveform == "instance_min_max":
            audio_augmented = self._min_max_scaling(
                input_values=audio_augmented,
                attention_mask=attention_mask
            )
        return audio_augmented
    
    
    def _vision_augmentations(self, audio_augmented):
        spectrograms = self._spectrogram_conversion(audio_augmented)
        if self.spec_aug is not None:
            spectrograms_augmented = [self.spec_aug(spectrogram) for spectrogram in spectrograms]
        else:
            spectrograms_augmented = spectrograms

        if self.preprocessing.n_mels:
            melscale_transform = torchaudio.transforms.MelScale(
                n_mels=self.preprocessing.n_mels,
                sample_rate=self.sampling_rate,
                n_stft=self.preprocessing.n_fft//2+1
            )
            spectrograms_augmented = [melscale_transform(spectrograms) for spectrograms in spectrograms_augmented]
    
        if self.preprocessing.db_scale:
            # list with 1 x 128 x 2026
            spectrograms_augmented = [spectrogram.numpy() for spectrogram in spectrograms_augmented]
            spectrograms_augmented = torch.from_numpy(librosa.power_to_db(spectrograms_augmented))

        resizer = Resizer(
            use_spectrogram=self.preprocessing.use_spectrogram,
            db_scale=self.preprocessing.db_scale
        )

        audio_augmented = resizer.resize_spectrogram_batch(
            spectrograms_augmented,
            target_height=self.preprocessing.target_height,
            target_width=self.preprocessing.target_width
        )
        # batch_size x 1 x height x width
        if self.preprocessing.normalize_spectrogram:
            audio_augmented = (audio_augmented - (-4.268)) / (4.569 * 2) #!TODO!
        return audio_augmented
   
    def _prepare_call(self):
        if self.mode in ("test", "predict"):
            self.wave_aug = None
            self.spec_aug = None
            self.background_noise = None
        return
    
class EmbeddingTransforms(BaseTransforms):
    def __init__(self, task: Literal['multiclass', 'multilabel'] = "multiclass", sampling_rate: int = 3200, max_length: int = 5, decoding: EventDecoding | None = None, feature_extractor: DefaultFeatureExtractor | None = None) -> None:
        super().__init__(task, sampling_rate, max_length, decoding, feature_extractor)
    
    def _transform(self, batch):
        embeddings = [embedding for embedding in batch["embeddings"]]
        
        embeddings = torch.tensor(embeddings)
        
        if self.task == "multiclass":
            labels = batch["labels"]
        
        else:
            # self.task == "multilabel"
            # datatype of labels must be float32 to support BCEWithLogitsLoss
            labels = torch.tensor(batch["labels"], dtype=torch.float32)

        return {"input_values": embeddings, "labels": labels}<|MERGE_RESOLUTION|>--- conflicted
+++ resolved
@@ -70,11 +70,7 @@
         1. Applies Event Decoding (almost always)
         2. Applies feature extraction with FeatureExtractor
         """
-<<<<<<< HEAD
-        batch = self.transform_batch(batch)
-=======
         batch = self.decode_batch(batch)
->>>>>>> d7aa7c5e
         
         values = self.transform_values(batch)
         
@@ -82,11 +78,7 @@
 
         return {"input_values": values, "labels": labels}
     
-<<<<<<< HEAD
-    def transform_batch(self, batch):
-=======
     def decode_batch(self, batch):
->>>>>>> d7aa7c5e
         # we overwrite the feature extractor with None because we can do this here manually 
         # this is quite complicated if we want to make adjustments to non bird methods
         if self.event_decoder is not None: 
@@ -111,21 +103,12 @@
             truncation=True,
             return_attention_mask=True
         )
-<<<<<<< HEAD
-        
-=======
->>>>>>> d7aa7c5e
         
         # i dont know why it was unsqueezed earlier, but this solves the problem of dimensionality (is now the same, if you augment further or not...)
         # waveform_batch = waveform_batch["input_values"].unsqueeze(1)
         waveform_batch = waveform_batch["input_values"]
         
-<<<<<<< HEAD
-        audio_augmented = self.augment_waveform_batch(waveform_batch, attention_mask, batch)        
-        return audio_augmented
-=======
         return waveform_batch
->>>>>>> d7aa7c5e
     
     def transform_labels(self, batch):
         # print(batch)
@@ -136,16 +119,6 @@
             # self.task == "multilabel"
             # datatype of labels must be float32 to support BCEWithLogitsLoss
             labels = torch.tensor(batch["labels"], dtype=torch.float32)
-<<<<<<< HEAD
-        
-        return labels
-    
-    def augment_waveform_batch(self, waveform_batch, attention_mask, batch):
-        """
-        Do your augmentations in derived class here
-        """
-=======
->>>>>>> d7aa7c5e
         
         return labels
     
