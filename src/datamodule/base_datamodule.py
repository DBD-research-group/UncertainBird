from dataclasses import asdict, dataclass, field
import logging
import torch
import random
import os
from typing import List, Literal

import lightning as L

from datasets import load_dataset, load_from_disk, Audio, DatasetDict, Dataset, IterableDataset, IterableDatasetDict
from torch.utils.data import DataLoader
from src.datamodule.components.transforms import BaseTransformer
from src.datamodule.components.event_mapping import XCEventMapping
<<<<<<< HEAD
=======
from src.datamodule.components.transforms import BaseTransforms
>>>>>>> 9d7b20ea

@dataclass
class DatasetConfig:
    data_dir: str = "/workspace/data_gadme"
    dataset_name: str = "esc50"
    hf_path: str = "ashraq/esc50"
    hf_name: str = ""
    seed: int = 42
    n_classes: int = 50
    n_workers: int = 1
    val_split: float = 0.2
    task: Literal["multiclass", "multilabel"] = "multiclass"
    subset: int | None = None
    sampling_rate: int = 32_000
    class_weights_loss = None
    class_weights_sampler = None


@dataclass
class LoaderConfig:
    batch_size: int = 32
    shuffle: bool = True
    num_workers: int = 1
    pin_memory: bool = True
    drop_last: bool = False
    persistent_workers: bool = True
    prefetch_factor: int = 2 

@dataclass
class LoadersConfig:
    train: LoaderConfig = LoaderConfig()
    valid: LoaderConfig = LoaderConfig(shuffle=False)
    test: LoaderConfig = LoaderConfig(shuffle=False)

class BaseDataModuleHF(L.LightningDataModule):
    """
    A base data module for handling datasets using Hugging Face's datasets library.

    Attributes:
        dataset (DatasetConfig): Configuration for the dataset. Defaults to an instance of `DatasetConfig`.
        loaders (LoadersConfig): Configuration for the data loaders. Defaults to an instance of `LoadersConfig`.
        transforms (BaseTransforms): Configuration for the data transformations. Defaults to an instance of `BaseTransforms`.
        extractors (DefaultFeatureExtractor): Configuration for the feature extraction. Defaults to an instance of `DefaultFeatureExtractor`.

    Methods:
        __init__(dataset, loaders, transforms, extractors): Initializes the `BaseDataModuleHF` instance.
        prepare_data(): Prepares the data for use.
        setup(stage): Sets up the data for use.
        train_dataloader(): Returns the data loader for the training data.
        val_dataloader(): Returns the data loader for the validation data.
        test_dataloader(): Returns the data loader for the test data.
    """

    def __init__(
        self, 
        mapper: XCEventMapping | None = None,
        dataset: DatasetConfig = DatasetConfig(),
        loaders: LoadersConfig = LoadersConfig(),
<<<<<<< HEAD
        transforms: BaseTransformer = BaseTransformer(),
=======
        transforms: BaseTransforms = BaseTransforms(),
>>>>>>> 9d7b20ea
        ):
        super().__init__()
        self.dataset_config = dataset
        self.loaders_config = loaders
        self.transforms = transforms
        self.event_mapper = mapper

        self.data_path = None
        self.train_dataset = None
        self.val_dataset = None
        self.test_dataset = None

        self._prepare_done = False
        self.len_trainset = None
        self.num_train_labels = None
        self.train_label_list = None

    @property
    def num_classes(self):
        return self.dataset_config.n_classes

    def prepare_data(self):
        """
        Prepares the data for use.

        This method checks if the data preparation has already been done. If not, it loads the dataset, applies transformations,
        creates train, validation, and test splits, and saves the processed data to disk. If the data has already been prepared,
        this method does nothing.

        The method supports both multilabel and multiclass tasks. For multilabel tasks, it selects a subset of the data,
        applies preprocessing, and selects the necessary columns. For multiclass tasks, it applies preprocessing and selects
        the necessary columns.

        If the feature extractor is configured to return an attention mask, this method adds 'attention_mask' to the list of
        columns to select from the dataset.

        The method saves the processed dataset to disk in the directory specified by the 'data_dir' attribute of the 'dataset'
        configuration, under a subdirectory named after the dataset and the fingerprint of the training data.

        After the data is prepared, this method sets the '_prepare_done' attribute to True and the 'len_trainset' attribute
        to the length of the training dataset.

        Outputs data with the following columns:
            - audio: The preprocessed audio data, containing:
                - 'array': The audio data as a numpy array.
                - 'sampling_rate': The sampling rate of the audio data.
            - labels: The label for the audio data

        """

        logging.info("Check if preparing has already been done.")
        if self._prepare_done:
            logging.info("Skip preparing.")
            return

        logging.info("Prepare Data")
        
        dataset = self._load_data()
        dataset = self._preprocess_data(dataset)
        dataset = self._create_splits(dataset)

        # set the length of the training set to be accessed by the model
        self.len_trainset = len(dataset["train"])        
        self._save_dataset_to_disk(dataset)

        # set to done so that lightning does not call it again
        self._prepare_done = True
       
    def _preprocess_data(self, dataset):
        """
        Preprocesses the dataset.
        This includes stuff that only needs to be done once.
        """
          
        return dataset

    def _save_dataset_to_disk(self, dataset):
        """
        Saves the dataset to disk.

        This method sets the format of the dataset to numpy, prepares the path where the dataset will be saved, and saves
        the dataset to disk. If the dataset already exists on disk, it does not save the dataset again.

        Args:
            dataset (datasets.Dataset): The dataset to be saved. The dataset should be a Hugging Face `datasets.Dataset` object.

        Returns:
            None
        """
        dataset.set_format("np")

        data_path = os.path.join(
            self.dataset_config.data_dir,
            f"{self.dataset_config.dataset_name}_processed",    
        )
        logging.info(f"Saving to disk: {data_path}")
        dataset.save_to_disk(data_path)

    def _ensure_train_test_splits(self, dataset: Dataset | DatasetDict) -> DatasetDict:
        if isinstance(dataset, Dataset):
            split_1 = dataset.train_test_split(
                self.dataset_config.val_split, shuffle=True, seed=self.dataset_config.seed
            )
            return DatasetDict({"train": split_1["train"], "test": split_1["test"]})
        else:
            if "train" in dataset.keys() and "test" in dataset.keys():
                return dataset
            elif "train" in dataset.keys() and "test" not in dataset.keys():
                return self._ensure_train_test_splits(dataset["train"])
            else:
                dataset = dataset[list(dataset.keys())[0]]
                return self._ensure_train_test_splits(dataset)
    
    def _create_splits(self, dataset: DatasetDict | Dataset):
        """
        Creates train, validation, and test splits for the dataset.

        This method creates train, validation, and test splits for the dataset. If the dataset is a `Dataset` object, it is
        split into train, validation, and test splits. If the dataset is a `DatasetDict` object, it checks if the dataset
        already has train, validation, and test splits. If not, it creates them.

        Args:
            dataset (Union[DatasetDict, Dataset]): The dataset to be split. The dataset should be a Hugging Face `datasets.Dataset` or `datasets.DatasetDict` object.

        Returns:
            DatasetDict: The dataset with train, validation, and test splits. The keys are the names of the splits and the values are the datasets for each split.
        """
        if isinstance(dataset, Dataset):
            split_1 = dataset.train_test_split(
                self.dataset_config.val_split, shuffle=True, seed=self.dataset_config.seed
            )
            split_2 = split_1["test"].train_test_split(
                0.2, shuffle=False, seed=self.dataset_config.seed)
            return DatasetDict({"train": split_1["train"], "valid": split_2["train"], "test": split_2["test"]})
        elif isinstance(dataset, DatasetDict):
            # check if dataset has train, valid, test splits
            if "train" in dataset.keys() and "valid" in dataset.keys() and "test" in dataset.keys():
                return dataset
            if "train" in dataset.keys() and "test" in dataset.keys():
                split = dataset["train"].train_test_split(
                    self.dataset_config.val_split, shuffle=True, seed=self.dataset_config.seed
                )
                return DatasetDict({"train": split["train"], "valid": split["test"], "test": dataset["test"]})
            # if dataset has only one key, split it into train, valid, test
            elif "train" in dataset.keys() and "test" not in dataset.keys():
                return self._create_splits(dataset["train"])
            else: 
                return self._create_splits(dataset[list(dataset.keys())[0]])

    def _load_data(self,decode: bool = True ):
        """
        Load audio dataset from Hugging Face Datasets.

        Returns HF dataset with audio column casted to Audio feature, containing audio data as numpy array and sampling rate.
        """
        logging.info("> Loading data set.")

        dataset = load_dataset(
            name=self.dataset_config.hf_name,
            path=self.dataset_config.hf_path,
            cache_dir=self.dataset_config.data_dir,
            num_proc=3,
        )
        if isinstance(dataset, IterableDataset |IterableDatasetDict):
            logging.error("Iterable datasets not supported yet.")
            return
        assert isinstance(dataset, DatasetDict | Dataset)
        dataset = self._ensure_train_test_splits(dataset)


        if self.dataset_config.subset:
            dataset = self._fast_dev_subset(dataset, self.dataset_config.subset)

        dataset = dataset.cast_column(
            column="audio",
            feature=Audio(
                sampling_rate=self.dataset_config.sampling_rate,
                mono=True,
                decode=decode,
            ),
        )
        return dataset
    
    def _fast_dev_subset(self, dataset: DatasetDict, size: int=500):
        """
        Selects a subset of the dataset for fast development.

        This method selects the first `size` examples from each split in the dataset. This can be useful for quickly testing
        code during development.

        Args:
            dataset (DatasetDict): A Hugging Face `datasets.DatasetDict` object containing the dataset splits.
            size (int, optional): The number of examples to select from each split. Default is 500.

        Returns:
            DatasetDict: The subsetted dataset. The keys are the names of the dataset splits and the values are the subsetted datasets.
        """
        for split in dataset.keys():
            random_indices = random.sample(range(len(dataset[split])), size)
            dataset[split] = dataset[split].select(random_indices)
        return dataset
    
 
    def _get_dataset(self, split):
        """
        Get Dataset from disk and add run-time transforms to a specified split.
        """
        
        dataset_path = os.path.join(
            self.dataset_config.data_dir,
            f"{self.dataset_config.dataset_name}_processed", 
            split
        )

        dataset = load_from_disk(dataset_path)

        self.transforms.set_mode(split)

        if split == "train": # we need this for sampler, cannot be done later because set_transform
            self.train_label_list = dataset["labels"]

        # add run-time transforms to dataset
        dataset.set_transform(self.transforms, output_all_columns=False) 
        
        return dataset
    
    def _create_weighted_sampler(self):
        label_counts = torch.tensor(self.num_train_labels)
        #calculate sample weights
        sample_weights = (label_counts / label_counts.sum())**(-0.5)    
        #when no_call = 0 --> 0 probability 
        sample_weights = torch.where(
            condition=torch.isinf(sample_weights), 
            input=torch.tensor(0), 
            other=sample_weights
        )

        if self.dataset_config.task == "multiclass":
            weight_list = [sample_weights[classes] for classes in self.train_label_list]
        elif self.dataset_config.task == "multilabel": # sum up weights if multilabel
            weight_list = torch.matmul(torch.tensor(self.train_label_list, dtype=torch.float32), sample_weights)

        weighted_sampler = torch.utils.data.WeightedRandomSampler(
            weight_list, len(weight_list)
        )

        return weighted_sampler
                
    
    def setup(self, stage=None):
        if not self.train_dataset and not self.val_dataset:
            if stage == "fit":
                logging.info("fit")
                self.train_dataset = self._get_dataset("train")
                self.val_dataset = self._get_dataset("valid")

        if not self.test_dataset:
            if stage == "test":
                logging.info("test")
                self.test_dataset = self._get_dataset("test")

    def train_dataloader(self):
        if self.dataset_config.class_weights_sampler is None: 
            return DataLoader(self.train_dataset, **asdict(self.loaders_config.train)) # type: ignore
        else: # change so that it works as a flag 
            weighted_sampler = self._create_weighted_sampler()
            self.loaders_config.train.shuffle = False # mutually exclusive!
            return DataLoader(self.train_dataset, sampler=weighted_sampler, **asdict(self.loaders_config.train))

    def val_dataloader(self):
        return DataLoader(self.val_dataset, **asdict(self.loaders_config.valid)) # type: ignore

    def test_dataloader(self):
        return DataLoader(self.test_dataset, **asdict(self.loaders_config.test)) # type: ignore<|MERGE_RESOLUTION|>--- conflicted
+++ resolved
@@ -11,10 +11,7 @@
 from torch.utils.data import DataLoader
 from src.datamodule.components.transforms import BaseTransformer
 from src.datamodule.components.event_mapping import XCEventMapping
-<<<<<<< HEAD
-=======
 from src.datamodule.components.transforms import BaseTransforms
->>>>>>> 9d7b20ea
 
 @dataclass
 class DatasetConfig:
@@ -73,11 +70,7 @@
         mapper: XCEventMapping | None = None,
         dataset: DatasetConfig = DatasetConfig(),
         loaders: LoadersConfig = LoadersConfig(),
-<<<<<<< HEAD
-        transforms: BaseTransformer = BaseTransformer(),
-=======
         transforms: BaseTransforms = BaseTransforms(),
->>>>>>> 9d7b20ea
         ):
         super().__init__()
         self.dataset_config = dataset
