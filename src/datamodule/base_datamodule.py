import logging
import os

import hydra
import lightning as L

from datasets import load_dataset, load_from_disk, Audio, DatasetDict
from torch.utils.data import DataLoader

from omegaconf import DictConfig
from src.datamodule.components.eventMapping import EventSegmenting, EventMapping
from src.datamodule.components.bird_premapping import AudioPreprocessor

from src.datamodule.components.transforms import TransformsWrapper


class BaseDataModuleHF(L.LightningDataModule):
    def __init__(
        self, dataset: DictConfig, loaders: DictConfig, transforms: DictConfig
    ):
        super().__init__()
        self.dataset = dataset
        self.loaders = loaders
        self.transforms = transforms
        self.feature_extractor = self.dataset.feature_extractor

        self.data_path = None
        self.train_dataset = None
        self.val_dataset = None
        self.test_dataset = None

        self._prepare_done = False
        self._setup_done = False
        self.data_path = None
        self.len_trainset = None

    def _create_splits(self, dataset):
        logging.info("> Creating Splits.")
        split = dataset["train"].train_test_split(
            self.dataset.val_split, shuffle=True, seed=self.dataset.seed
        )
        train_dataset = split["train"]
        val_dataset = split["test"]
        test_dataset = dataset["test"]
        return train_dataset, val_dataset, test_dataset

    def _get_dataset_(self, split_name, dataset_name):
        pass

    # prepare data is
    def prepare_data(self):
        logging.info("Check if preparing has already been done.")

        if self._prepare_done:
            logging.info("Skip preparing.")
            return

        logging.info("> Loading data set.")

        dataset = load_dataset(
            name=self.dataset.hf_name,
            path=self.dataset.hf_path,
            cache_dir=self.dataset.data_dir,
            num_proc=3,
        )

        dataset = dataset.cast_column(
            column="audio",
            feature=Audio(
                sampling_rate=self.feature_extractor.sampling_rate,
                mono=True,
                decode=True,
            ),
        )
<<<<<<< HEAD
        # os.cpu_count() = 32 # num proc only works when prepare is called manually?
=======

>>>>>>> 2371dbc7
        logging.info("> Mapping data set.")

        preprocessor = AudioPreprocessor(
            feature_extractor=self.feature_extractor,
            n_classes=self.dataset.n_classes,
            window_length=5
        )

        if self.dataset.task == "multilabel":
            dataset["test_5s"] = dataset["test_5s"].select(range(1000))
            dataset["test"] = dataset["test_5s"].map(
                preprocessor.preprocess_multilabel,
                remove_columns=["audio"],
                batched=True,
                batch_size=100,
                load_from_cache_file=True,
                num_proc=1,
                #num_proc=self.dataset.n_workers,
            )       
            dataset["test"] = dataset["test"].select_columns(["input_values", "labels"])

            dataset["train"] = dataset["train"].select(range(1000))
            dataset["train"] = dataset["train"].map(
                preprocessor.preprocess_multilabel,
                remove_columns=["audio"],
                batched=True,
                batch_size=100,
                load_from_cache_file=True,
                num_proc=1
               #num_proc=self.dataset.n_workers,
            )         
            dataset["train"]=dataset["train"].select_columns(["input_values", "labels"])
            #dataset["train"]=dataset["train"].rename_column("ebird_code", "labels")  

            dataset = DatasetDict(dict(list(dataset.items())[:2]))

        elif self.dataset.task == "multiclass":
            dataset = DatasetDict(dict(list(dataset.items())[:2]))
            dataset = dataset.map(
                preprocessor.preprocess_train,
                remove_columns=["audio"],
                batched=True,
                batch_size=100,
                load_from_cache_file=True,
                num_proc=self.dataset.n_workers,
            )             
            if self.dataset.column_list[1] != "labels":
                dataset = dataset.rename_column(self.dataset.column_list[1], "labels")
   
        # dataset["train"] = dataset["train"].map(
        #     EventMapping(),
        #     batch_size=64,
        #     batched=True,
        #     load_from_cache_file=True,
        #     num_proc=self.dataset.n_workers
        # )
        #dataset = dataset.select_columns(self.dataset.column_list)
        # if self.dataset.column_list[1] != "labels":
        #     dataset = dataset.rename_column(self.dataset.column_list[1], "labels")

        if self.feature_extractor.return_attention_mask:
            self.dataset.column_list.append("attention_mask")
<<<<<<< HEAD

        dataset = dataset.select_columns(self.dataset.column_list)

        if self.dataset.column_list[1] != "labels":
            dataset = dataset.rename_column(self.dataset.column_list[1], "labels")

=======
        
>>>>>>> 2371dbc7
        dataset.set_format("np")
        train_dataset, val_dataset, test_dataset = self._create_splits(dataset)
        complete = DatasetDict(
            {"train": train_dataset, "valid": val_dataset, "test": test_dataset}
        )
        data_path = os.path.join(
            self.dataset.data_dir,
            f"{self.dataset.dataset_name}_processed",
            train_dataset._fingerprint,
        )
        self.data_path = data_path
        self._prepare_done = True
        self.len_trainset = len(train_dataset)

        if os.path.exists(data_path):
            logging.info("Dataset exists on disk.")
            return

        logging.info(f"Saving to disk: {os.path.join(self.data_path)}")
        complete.save_to_disk(self.data_path)

    def setup(self, stage=None):
        if not self.train_dataset and not self.val_dataset:
            if stage == "fit":
                logging.info("fit")
                self.train_dataset = load_from_disk(
                    os.path.join(self.data_path, "train")
                )
                self.val_dataset = load_from_disk(os.path.join(self.data_path, "valid"))

        if not self.test_dataset:
            if stage == "test":
                logging.info("test")
<<<<<<< HEAD
                self.test_dataset = load_from_disk(os.path.join(self.data_path, "test"))

        if self.transforms:
            if stage == "fit":
                self.train_dataset.set_transform(
                    self._train_transform, output_all_columns=False
                )
                self.val_dataset.set_transform(
                    self._valid_test_predict_transform, output_all_columns=False
                )

            if stage == "test":
                self.test_dataset.set_transform(
                    self._valid_test_predict_transform, output_all_columns=False
                )

    def _preprocess_function(self, batch):
        audio_arrays = [x["array"] for x in batch["audio"]]
        inputs = self.feature_extractor(
            audio_arrays,
            sampling_rate=self.feature_extractor.sampling_rate,
            padding=True,
            max_length=self.feature_extractor.sampling_rate * 5,
            truncation=True,
            return_tensors="pt",
        )
        return inputs
=======
                self.test_dataset = load_from_disk(
                    os.path.join(self.data_path, "test")
                )

        if self.transforms:
            self.train_dataset.set_transform(
                self.transforms, 
                output_all_columns=False
            )
            self.val_dataset.set_transforms(
                self.transforms, 
                output_all_columns=False
            )
            self.transforms.set_transforms(self.augmentation, 
                output_all_columns=False
            )
    
    # def _preprocess_function(self, batch, task):
    #     audio_arrays = [x["array"] for x in batch["audio"]]
    #     inputs = self.feature_extractor(
    #         audio_arrays,
    #         sampling_rate=self.feature_extractor.sampling_rate,
    #         padding=True,
    #         max_length=self.feature_extractor.sampling_rate*5,
    #         truncation=True,
    #         return_tensors="pt",
    #     )
    #     #check if y is a label list. if so: one-hot encode for multilabel
 
    #     if isinstance(label_list[0], list):
    #         labels = self._classes_one_hot(label_list)
    #         return inputs, labels
        
    #     return inputs
>>>>>>> 2371dbc7

    def _train_transform(self, examples):
        train_transform = hydra.utils.instantiate(
            config=self.transforms,
            _target_=TransformsWrapper,
            mode="train",
            sample_rate=self.feature_extractor.sampling_rate,
        )

        return train_transform(examples)

    def _valid_test_predict_transform(self, examples):
        valid_test_predict_transform = hydra.utils.instantiate(
            config=self.transforms,
            _target_=TransformsWrapper,
            mode="test",
            sample_rate=self.feature_extractor.sampling_rate,
        )

        return valid_test_predict_transform(examples)

    def train_dataloader(self):
        # TODO: nontype objects in hf dataset
        return DataLoader(self.train_dataset, **self.loaders.get("train"))

    def val_dataloader(self):
        return DataLoader(self.val_dataset, **self.loaders.get("valid"))

    def test_dataloader(self):
        return DataLoader(self.test_dataset, **self.loaders.get("test"))<|MERGE_RESOLUTION|>--- conflicted
+++ resolved
@@ -1,29 +1,32 @@
+import torch
+import hydra
 import logging
-import os
-
-import hydra
+import os 
+
 import lightning as L
+import torch_audiomentations
 
 from datasets import load_dataset, load_from_disk, Audio, DatasetDict
 from torch.utils.data import DataLoader
-
 from omegaconf import DictConfig
 from src.datamodule.components.eventMapping import EventSegmenting, EventMapping
 from src.datamodule.components.bird_premapping import AudioPreprocessor
 
-from src.datamodule.components.transforms import TransformsWrapper
-
-
 class BaseDataModuleHF(L.LightningDataModule):
+
     def __init__(
-        self, dataset: DictConfig, loaders: DictConfig, transforms: DictConfig
+            self, 
+            dataset: DictConfig,
+            loaders: DictConfig,
+            transforms: DictConfig
     ):
+        
         super().__init__()
         self.dataset = dataset
         self.loaders = loaders
         self.transforms = transforms
         self.feature_extractor = self.dataset.feature_extractor
-
+        
         self.data_path = None
         self.train_dataset = None
         self.val_dataset = None
@@ -33,50 +36,48 @@
         self._setup_done = False
         self.data_path = None
         self.len_trainset = None
+    
 
     def _create_splits(self, dataset):
         logging.info("> Creating Splits.")
         split = dataset["train"].train_test_split(
-            self.dataset.val_split, shuffle=True, seed=self.dataset.seed
-        )
+            self.dataset.val_split, 
+            shuffle=True, 
+            seed=self.dataset.seed)
         train_dataset = split["train"]
         val_dataset = split["test"]
         test_dataset = dataset["test"]
         return train_dataset, val_dataset, test_dataset
-
+    
     def _get_dataset_(self, split_name, dataset_name):
         pass
-
-    # prepare data is
+    
+    # prepare data is 
     def prepare_data(self):
         logging.info("Check if preparing has already been done.")
 
         if self._prepare_done:
             logging.info("Skip preparing.")
-            return
-
+            return 
+        
         logging.info("> Loading data set.")
 
         dataset = load_dataset(
             name=self.dataset.hf_name,
             path=self.dataset.hf_path,
             cache_dir=self.dataset.data_dir,
-            num_proc=3,
-        )
-
+            num_proc=3
+        )
+        
         dataset = dataset.cast_column(
             column="audio",
             feature=Audio(
                 sampling_rate=self.feature_extractor.sampling_rate,
                 mono=True,
-                decode=True,
-            ),
-        )
-<<<<<<< HEAD
-        # os.cpu_count() = 32 # num proc only works when prepare is called manually?
-=======
-
->>>>>>> 2371dbc7
+                decode=True
+            )
+        )
+
         logging.info("> Mapping data set.")
 
         preprocessor = AudioPreprocessor(
@@ -139,25 +140,18 @@
 
         if self.feature_extractor.return_attention_mask:
             self.dataset.column_list.append("attention_mask")
-<<<<<<< HEAD
-
-        dataset = dataset.select_columns(self.dataset.column_list)
-
-        if self.dataset.column_list[1] != "labels":
-            dataset = dataset.rename_column(self.dataset.column_list[1], "labels")
-
-=======
-        
->>>>>>> 2371dbc7
+        
         dataset.set_format("np")
         train_dataset, val_dataset, test_dataset = self._create_splits(dataset)
-        complete = DatasetDict(
-            {"train": train_dataset, "valid": val_dataset, "test": test_dataset}
-        )
+        complete = DatasetDict({
+            "train": train_dataset,
+            "valid": val_dataset,
+            "test": test_dataset
+        })
         data_path = os.path.join(
-            self.dataset.data_dir,
-            f"{self.dataset.dataset_name}_processed",
-            train_dataset._fingerprint,
+            self.dataset.data_dir, 
+            f"{self.dataset.dataset_name}_processed", 
+            train_dataset._fingerprint
         )
         self.data_path = data_path
         self._prepare_done = True
@@ -165,52 +159,25 @@
 
         if os.path.exists(data_path):
             logging.info("Dataset exists on disk.")
-            return
+            return 
 
         logging.info(f"Saving to disk: {os.path.join(self.data_path)}")
         complete.save_to_disk(self.data_path)
-
+        
     def setup(self, stage=None):
         if not self.train_dataset and not self.val_dataset:
             if stage == "fit":
                 logging.info("fit")
                 self.train_dataset = load_from_disk(
-                    os.path.join(self.data_path, "train")
-                )
-                self.val_dataset = load_from_disk(os.path.join(self.data_path, "valid"))
+                    os.path.join(self.data_path,"train")
+                )
+                self.val_dataset = load_from_disk(
+                    os.path.join(self.data_path,"valid")
+                )
 
         if not self.test_dataset:
             if stage == "test":
                 logging.info("test")
-<<<<<<< HEAD
-                self.test_dataset = load_from_disk(os.path.join(self.data_path, "test"))
-
-        if self.transforms:
-            if stage == "fit":
-                self.train_dataset.set_transform(
-                    self._train_transform, output_all_columns=False
-                )
-                self.val_dataset.set_transform(
-                    self._valid_test_predict_transform, output_all_columns=False
-                )
-
-            if stage == "test":
-                self.test_dataset.set_transform(
-                    self._valid_test_predict_transform, output_all_columns=False
-                )
-
-    def _preprocess_function(self, batch):
-        audio_arrays = [x["array"] for x in batch["audio"]]
-        inputs = self.feature_extractor(
-            audio_arrays,
-            sampling_rate=self.feature_extractor.sampling_rate,
-            padding=True,
-            max_length=self.feature_extractor.sampling_rate * 5,
-            truncation=True,
-            return_tensors="pt",
-        )
-        return inputs
-=======
                 self.test_dataset = load_from_disk(
                     os.path.join(self.data_path, "test")
                 )
@@ -245,34 +212,57 @@
     #         return inputs, labels
         
     #     return inputs
->>>>>>> 2371dbc7
-
-    def _train_transform(self, examples):
-        train_transform = hydra.utils.instantiate(
-            config=self.transforms,
-            _target_=TransformsWrapper,
-            mode="train",
-            sample_rate=self.feature_extractor.sampling_rate,
-        )
-
-        return train_transform(examples)
-
-    def _valid_test_predict_transform(self, examples):
-        valid_test_predict_transform = hydra.utils.instantiate(
-            config=self.transforms,
-            _target_=TransformsWrapper,
-            mode="test",
-            sample_rate=self.feature_extractor.sampling_rate,
-        )
-
-        return valid_test_predict_transform(examples)
-
+
+    def _eval_transform(self):
+        pass
+
+    def _train_transform(self):
+        transform = torch_audiomentations.Compose(
+            transforms=[
+                torch_audiomentations.Gain(
+                    min_gain_in_db=-15.0,
+                    max_gain_in_db=5.0,
+                    p=0.5,
+                    output_type="tensor"
+                ),
+                torch_audiomentations.AddColoredNoise(
+                    p=0.5,
+                    sample_rate=32_000,
+                    output_type="tensor"
+                ),
+                torch_audiomentations.PolarityInversion(
+                    p=0.5,
+                    output_type="tensor"
+                )
+            ],
+            output_type="tensor"
+        )
+        return transform
+    
+    def augmentation(self, batch):
+        audio = torch.Tensor(batch["input_values"].unsqueeze(1))
+        labels = torch.Tensor(batch["primary"])
+
+        augmented = [self._train_transform(raw_audio).squeeze() for raw_audio in audio.unsqueeze(1)]
+        batch["input_values"] = augmented
+        batch["labels"] = labels
+        return batch
+    
     def train_dataloader(self):
-        # TODO: nontype objects in hf dataset
-        return DataLoader(self.train_dataset, **self.loaders.get("train"))
-
+        #TODO: nontype objects in hf dataset 
+        return DataLoader(
+            self.train_dataset,
+            **self.loaders.get("train")
+        )
+    
     def val_dataloader(self):
-        return DataLoader(self.val_dataset, **self.loaders.get("valid"))
+        return DataLoader(
+            self.val_dataset,
+            **self.loaders.get("valid")
+        )
 
     def test_dataloader(self):
-        return DataLoader(self.test_dataset, **self.loaders.get("test"))+        return DataLoader(
+            self.test_dataset,
+            **self.loaders.get("test")
+        )