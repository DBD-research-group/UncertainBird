import os 
import rootutils
import hydra
import lightning as L 
from omegaconf import OmegaConf
from src import utils
import pyrootutils 

log = utils.get_pylogger(__name__)
#rootutils.setup_root(__file__, indicator=".project-root", pythonpath=True)
root = pyrootutils.setup_root(
    search_from=__file__,
    indicator=[".git"],
    pythonpath=True,
    dotenv=True,
)

_HYDRA_PARAMS = {
    "version_base":None,
    #"config_path": "../configs",
    "config_path": str(root / "configs"),
    "config_name": "main.yaml"
}

@utils.register_custom_resolvers(**_HYDRA_PARAMS)
@hydra.main(**_HYDRA_PARAMS)
def main(cfg):
    log.info('Using config: \n%s', OmegaConf.to_yaml(cfg))

    log.info(f"Dataset path: <{os.path.abspath(cfg.paths.dataset_path)}>")
    os.makedirs(cfg.paths.dataset_path, exist_ok=True)

    log.info(f"Log path: <{os.path.abspath(cfg.paths.log_dir)}>")
    os.makedirs(cfg.paths.log_dir, exist_ok=True)

    log.info(f"Seed everything with <{cfg.seed}>")
    L.seed_everything(cfg.seed)
    #log.info(f"Instantiate logger {[loggers for loggers in cfg['logger']]}")

    # Setup data
    log.info(f"Instantiate datamodule <{cfg.datamodule._target_}>")
    datamodule = hydra.utils.instantiate(cfg.datamodule)
    datamodule.prepare_data() # has to be called before model for len_traindataset!

    # Setup logger
    log.info(f"Instantiate logger")
    logger = utils.instantiate_wandb(cfg) 

    # Setup callbacks
    log.info(f"Instantiate callbacks")
    callbacks = utils.instantiate_callbacks(cfg["callbacks"])

    # Training
    log.info(f"Instantiate trainer <{cfg.trainer._target_}>")
    trainer = hydra.utils.instantiate(
        cfg.trainer, callbacks= callbacks, logger=logger
    )

    # Setup model 
    log.info(f"Instantiate model <{cfg.module.network.model._target_}>")     
    model = hydra.utils.instantiate(
        cfg.module,
        num_epochs=cfg.trainer.max_epochs, #?
        len_trainset=datamodule.len_trainset,
        batch_size=datamodule.loaders_config.train.batch_size,
        label_counts=datamodule.num_train_labels,
        _recursive_=False # manually instantiate!
    )

    object_dict = {
        "cfg": cfg, 
        "datamodule": datamodule,
        "model": model,
        "callbacks": callbacks,
        "logger": logger,
        "trainer": trainer
    }

    log.info("Logging Hyperparams")
    utils.log_hyperparameters(object_dict)

    if cfg.get("train"):
        log.info(f"Starting training")
        trainer.fit(
            model=model, 
            datamodule=datamodule,
            ckpt_path=cfg.get("ckpt_path"))
        #!TODO: check
<<<<<<< HEAD
        model.model.model.save_pretrained(f"last_ckpt_hf") #triple model check
    
=======
        if hasattr(model.model, "model"):
            log.info("Saving pretrained model!")
            model.model.model.save_pretrained(f"last_ckpt_hf") #triple model check
        else:
            log.error("Triple model check failed. model.model has no attribute model.\n continuing anyways...")

>>>>>>> 21a5112f
        train_metrics = trainer.callback_metrics

    if cfg.get("test"):
        log.info(f"Starting testing")
        ckpt_path = trainer.checkpoint_callback.best_model_path
        print(ckpt_path)
        if ckpt_path == "":
            log.warning(
                "No ckpt saved or found. Using current weights for testing"
            )
            ckpt_path = None
        else:
            log.info(
                f"The best checkpoint for {cfg.callbacks.model_checkpoint.monitor}"
                f" is {trainer.checkpoint_callback.best_model_score}"
                f" and saved in {ckpt_path}"   
            )
        trainer.test(model=model, datamodule=datamodule, ckpt_path=ckpt_path)

        test_metrics = trainer.callback_metrics

    if cfg.get("save_state_dict"):
        log.info("Saving state dicts")
        utils.save_state_dicts(
            trainer=trainer,
            model=model, 
            dirname=cfg.paths.output_dir,
            **cfg.extras.state_dict_saving_params  
        )

    
    #metric_dict = {**train_metrics, **test_metrics}
    
    datamodule.dispose()
    
    utils.close_loggers()

if __name__ == "__main__":    
    main()<|MERGE_RESOLUTION|>--- conflicted
+++ resolved
@@ -86,17 +86,12 @@
             datamodule=datamodule,
             ckpt_path=cfg.get("ckpt_path"))
         #!TODO: check
-<<<<<<< HEAD
-        model.model.model.save_pretrained(f"last_ckpt_hf") #triple model check
-    
-=======
         if hasattr(model.model, "model"):
             log.info("Saving pretrained model!")
             model.model.model.save_pretrained(f"last_ckpt_hf") #triple model check
         else:
             log.error("Triple model check failed. model.model has no attribute model.\n continuing anyways...")
 
->>>>>>> 21a5112f
         train_metrics = trainer.callback_metrics
 
     if cfg.get("test"):
