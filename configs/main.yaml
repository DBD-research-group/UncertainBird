--- conflicted
+++ resolved
@@ -2,11 +2,7 @@
 defaults:
   - _self_
   - datamodule: esc50
-<<<<<<< HEAD
-  - module: wav2vec2
-=======
   - module: ast
->>>>>>> 331823b2
   - callbacks: default
   - paths: default
   - trainer: single_gpu
