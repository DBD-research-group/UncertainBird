model:
  _target_: src.modules.models.ast.ASTSequenceClassifier
  checkpoint: MIT/ast-finetuned-audioset-10-10-0.4593
  local_checkpoint: null
  num_classes: ${datamodule.dataset.n_classes}
  cache_dir: ${paths.dataset_path}/models/

  pretrain_info:
    hf_path: ${datamodule.dataset.hf_path}
    hf_name: ${datamodule.dataset.hf_name}
    hf_pretrain_name: null

model_name: ast
model_type: vision
torch_compile: False
sampling_rate: 32_000
normalize_spectrogram: True
<<<<<<< HEAD
normalize_waveform: instance_normalization
=======
normalize_waveform: "instance_normalization"
>>>>>>> 8bb9359c













<|MERGE_RESOLUTION|>--- conflicted
+++ resolved
@@ -15,11 +15,7 @@
 torch_compile: False
 sampling_rate: 32_000
 normalize_spectrogram: True
-<<<<<<< HEAD
-normalize_waveform: instance_normalization
-=======
 normalize_waveform: "instance_normalization"
->>>>>>> 8bb9359c
 
 
 
@@ -33,3 +29,4 @@
 
 
 
+
