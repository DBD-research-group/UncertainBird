--- conflicted
+++ resolved
@@ -2,9 +2,5 @@
   _target_: src.datamodule.components.resize.Resizer
   db_scale: True # manually adjusted!! False when not using it
   target_height: null
-<<<<<<< HEAD
   target_width: 645
   use_spectrogram: True
-=======
-  target_width: null
->>>>>>> 8bb9359c
