{
<<<<<<< HEAD
    "cells": [
        {
            "cell_type": "markdown",
            "id": "5ed02a1b-72ee-475e-9794-a6c0396fea10",
            "metadata": {},
            "source": [
                "# BirdSet Data Pipeline Tutorial\n",
                "\n",
                "This Jupyter notebook provides a comprehensive guide to setting up and configuring a data pipeline tailored for bird classification in audio files. The tutorial is structured to walk you through each component of the pipeline, ensuring a clear understanding of its functionality and configuration. Whether you are processing raw audio data or spectrograms, this notebook aims to provide you with the necessary knowledge to efficiently set up your data pipeline."
            ]
        },
        {
            "cell_type": "markdown",
            "id": "0909c001-7d00-4a0f-a16c-c984e7d91740",
            "metadata": {},
            "source": [
                "## Installation\n",
                "\n",
                "### Prerequisites\n",
                "Before initiating the installation process of the BirdSet pipeline, it's crucial to ensure that your computing environment meets the following prerequisites:\n",
                "- **Python**: You should have Python version 3.10 or higher installed on your system.\n",
                "\n",
                "### Installation Steps\n",
                "The BirdSet pipeline can be installed using either of the two methods: via Conda with Pip, or using Poetry. Select the method that best suits your preference and follow the corresponding steps below.\n",
                "\n",
                "#### Using Conda and Pip\n",
                "\n",
                "1. **Create a Conda Environment**: Begin by setting up a dedicated environment for BirdSet. This is a best practice to manage dependencies and avoid potential conflicts with other packages in your system.\n",
                "\n",
                "   ```bash\n",
                "   conda create -n birdset python=3.10\n",
                "   ```\n",
                "\n",
                "   After the environment is successfully created, activate it:\n",
                "\n",
                "   ```bash\n",
                "   conda activate birdset\n",
                "   ```\n",
                "\n",
                "2. **Install BirdSet**: Proceed with cloning the BirdSet repository and installing the package in editable mode. This approach is beneficial as it allows any modifications you make to the BirdSet code to be reflected immediately without the need for reinstallation.\n",
                "\n",
                "   ```bash\n",
                "   git clone https://github.com/DBD-research-group/BirdSet.git\n",
                "   cd BirdSet\n",
                "   pip install -e .\n",
                "   ```\n",
                "\n",
                "#### Using Poetry\n",
                "\n",
                "1. **Clone the Repository**: Start with cloning the BirdSet repository to your local machine and navigate to the cloned directory.\n",
                "\n",
                "   ```bash\n",
                "   git clone https://github.com/DBD-research-group/BirdSet.git\n",
                "   cd BirdSet\n",
                "   ```\n",
                "\n",
                "2. **Install Dependencies and Activate Environment**: Install all the necessary dependencies with Poetry and then activate the Poetry shell environment.\n",
                "\n",
                "   ```bash\n",
                "   poetry install\n",
                "   poetry shell\n",
                "   ```"
            ]
        },
        {
            "cell_type": "markdown",
            "id": "41a4f398-f18d-42e4-a6b5-02329f1f5567",
            "metadata": {},
            "source": [
                "## Log in to Huggingface\n",
                "\n",
                "Our datasets are shared via HuggingFace Datasets in our [HuggingFace BirdSet repository](https://huggingface.co/datasets/DBD-research-group/birdset_v1). Huggingface is a central hub for sharing and utilizing datasets and models, particularly beneficial for machine learning and data science projects. For accessing private datasets hosted on HuggingFace, you need to be authenticated. Here's how you can log in to HuggingFace:\n",
                "\n",
                "1. **Install HuggingFace CLI**: If you haven't already, you need to install the HuggingFace CLI (Command Line Interface). This tool enables you to interact with HuggingFace services directly from your terminal. You can install it using pip:\n",
                "\n",
                "   ```bash\n",
                "   pip install huggingface_hub\n",
                "   ```\n",
                "\n",
                "2. **Login via CLI**: Once the HuggingFace CLI is installed, you can log in to your HuggingFace account directly from your terminal. This step is essential for accessing private datasets or contributing to the HuggingFace community. Use the following command:\n",
                "\n",
                "   ```bash\n",
                "   huggingface-cli login\n",
                "   ```\n",
                "\n",
                "   After executing this command, you'll be prompted to enter your HuggingFace credentials ([User Access Token](https://huggingface.co/docs/hub/security-tokens)). Once authenticated, your credentials will be saved locally, allowing seamless access to HuggingFace resources."
            ]
        },
        {
            "cell_type": "markdown",
            "id": "89c29ea2",
            "metadata": {},
            "source": [
                "## TLDR;\n",
                "To get started with the default configuration, you can use the following code snippet to set up the BirdSet pipeline to load the [High Sierras](https://zenodo.org/records/7525805) test dataset (10,296 samples) including a train set (5,197 samples) with matching bird classes from [xeno-canto](https://xeno-canto.org/). The total size of the dataset is 6.2GB. The samples will be provided as spectrograms with a resolution of `128x1024` pixels in batches of size `32`, the labels are one-hot encoded for a multilabel classification task. Down below you find further information on how to configure the pipeline to your needs."
            ]
        },
        {
            "cell_type": "code",
            "execution_count": 2,
            "id": "9f345d07",
            "metadata": {},
            "outputs": [
                {
                    "data": {
                        "application/vnd.jupyter.widget-view+json": {
                            "model_id": "c090cb1239724482b8bfec6db9ad7884",
                            "version_major": 2,
                            "version_minor": 0
                        },
                        "text/plain": [
                            "Map (num_proc=3):   0%|          | 0/5460 [00:00<?, ? examples/s]"
                        ]
                    },
                    "metadata": {},
                    "output_type": "display_data"
                },
                {
                    "data": {
                        "application/vnd.jupyter.widget-view+json": {
                            "model_id": "6b41467968d04ba4bff71b9b27863b9a",
                            "version_major": 2,
                            "version_minor": 0
                        },
                        "text/plain": [
                            "Map:   0%|          | 0/38170 [00:00<?, ? examples/s]"
                        ]
                    },
                    "metadata": {},
                    "output_type": "display_data"
                },
                {
                    "name": "stderr",
                    "output_type": "stream",
                    "text": [
                        "Processing labels: 100%|██████████| 21/21 [00:01<00:00, 10.97it/s]\n"
                    ]
                },
                {
                    "data": {
                        "application/vnd.jupyter.widget-view+json": {
                            "model_id": "0b6ee90f9415480899d9115e10947ff2",
                            "version_major": 2,
                            "version_minor": 0
                        },
                        "text/plain": [
                            "Map (num_proc=3):   0%|          | 0/17940 [00:00<?, ? examples/s]"
                        ]
                    },
                    "metadata": {},
                    "output_type": "display_data"
                },
                {
                    "data": {
                        "application/vnd.jupyter.widget-view+json": {
                            "model_id": "3773fb0fec15402f8a001c6ab1347971",
                            "version_major": 2,
                            "version_minor": 0
                        },
                        "text/plain": [
                            "Map (num_proc=3):   0%|          | 0/12000 [00:00<?, ? examples/s]"
                        ]
                    },
                    "metadata": {},
                    "output_type": "display_data"
                },
                {
                    "data": {
                        "application/vnd.jupyter.widget-view+json": {
                            "model_id": "d8c6e92906cf450aabb68a6a63673fd2",
                            "version_major": 2,
                            "version_minor": 0
                        },
                        "text/plain": [
                            "Saving the dataset (0/1 shards):   0%|          | 0/14352 [00:00<?, ? examples/s]"
                        ]
                    },
                    "metadata": {},
                    "output_type": "display_data"
                },
                {
                    "data": {
                        "application/vnd.jupyter.widget-view+json": {
                            "model_id": "7420332f27144149be1a2ef5b07232cf",
                            "version_major": 2,
                            "version_minor": 0
                        },
                        "text/plain": [
                            "Saving the dataset (0/1 shards):   0%|          | 0/3588 [00:00<?, ? examples/s]"
                        ]
                    },
                    "metadata": {},
                    "output_type": "display_data"
                },
                {
                    "data": {
                        "application/vnd.jupyter.widget-view+json": {
                            "model_id": "405ad50543e149a9aaab4d64d298d696",
                            "version_major": 2,
                            "version_minor": 0
                        },
                        "text/plain": [
                            "Saving the dataset (0/1 shards):   0%|          | 0/12000 [00:00<?, ? examples/s]"
                        ]
                    },
                    "metadata": {},
                    "output_type": "display_data"
                },
                {
                    "name": "stdout",
                    "output_type": "stream",
                    "text": [
                        "torch.Size([32, 1, 128, 1024])\n",
                        "torch.Size([32, 21])\n"
                    ]
                },
                {
                    "data": {
                        "text/plain": [
                            "{'input_values': tensor([[[[ 7.6776,  7.6776,  7.6776,  ..., 16.5752, 16.5752, 16.5752],\n",
                            "           [ 7.6776,  7.6776,  7.6776,  ..., 16.5752, 16.5752, 16.5752],\n",
                            "           [ 7.6776,  7.6776,  7.6776,  ..., 16.5752, 16.5752, 16.5752],\n",
                            "           ...,\n",
                            "           [ 7.6776,  7.6776,  7.6776,  ..., 16.5752, 16.5752, 16.5752],\n",
                            "           [ 7.6776,  7.6776,  7.6776,  ..., 16.5752, 16.5752, 16.5752],\n",
                            "           [ 7.6776,  7.6776,  7.6776,  ..., 16.5752, 16.5752, 16.5752]]],\n",
                            " \n",
                            " \n",
                            "         [[[ 7.6776,  7.6776,  7.6776,  ..., 16.5752, 16.5752, 16.5752],\n",
                            "           [ 7.6776,  7.6776,  7.6776,  ..., 16.5752, 16.5752, 16.5752],\n",
                            "           [ 7.6776,  7.6776,  7.6776,  ..., 16.5752, 16.5752, 16.5752],\n",
                            "           ...,\n",
                            "           [ 7.6776,  7.6776,  7.6776,  ..., 16.5752, 16.5752, 16.5752],\n",
                            "           [ 7.6776,  7.6776,  7.6776,  ..., 16.5752, 16.5752, 16.5752],\n",
                            "           [ 7.6776,  7.6776,  7.6776,  ..., 16.5752, 16.5752, 16.5752]]],\n",
                            " \n",
                            " \n",
                            "         [[[ 7.6032,  0.9214,  0.4223,  ..., 16.5752, 16.5752, 16.5752],\n",
                            "           [ 6.4331, -0.2487, -0.7479,  ..., 16.5752, 16.5752, 16.5752],\n",
                            "           [-3.6482, -3.6345, -1.7405,  ..., 16.5752, 16.5752, 16.5752],\n",
                            "           ...,\n",
                            "           [ 7.6776,  7.6776,  7.6776,  ..., 16.5752, 16.5752, 16.5752],\n",
                            "           [ 7.6776,  7.6776,  7.6776,  ..., 16.5752, 16.5752, 16.5752],\n",
                            "           [ 7.6776,  7.6776,  7.6776,  ..., 16.5752, 16.5752, 16.5752]]],\n",
                            " \n",
                            " \n",
                            "         ...,\n",
                            " \n",
                            " \n",
                            "         [[[ 3.0478,  2.0167,  2.4519,  ..., 16.5752, 16.5752, 16.5752],\n",
                            "           [ 1.8776,  0.8465,  1.2817,  ..., 16.5752, 16.5752, 16.5752],\n",
                            "           [ 4.7945,  0.3207,  2.3447,  ..., 16.5752, 16.5752, 16.5752],\n",
                            "           ...,\n",
                            "           [ 7.6776,  7.6776,  7.6776,  ..., 16.5752, 16.5752, 16.5752],\n",
                            "           [ 7.6776,  7.6776,  7.6776,  ..., 16.5752, 16.5752, 16.5752],\n",
                            "           [ 7.6776,  7.6776,  7.6776,  ..., 16.5752, 16.5752, 16.5752]]],\n",
                            " \n",
                            " \n",
                            "         [[[ 7.6776,  7.6776,  7.6776,  ..., 16.5752, 16.5752, 16.5752],\n",
                            "           [ 7.6776,  7.6776,  7.6776,  ..., 16.5752, 16.5752, 16.5752],\n",
                            "           [ 7.6776,  7.6776,  7.6776,  ..., 16.5752, 16.5752, 16.5752],\n",
                            "           ...,\n",
                            "           [ 4.7476,  4.4290,  4.5768,  ..., 16.5752, 16.5752, 16.5752],\n",
                            "           [ 5.2763,  4.7171,  4.6113,  ..., 16.5752, 16.5752, 16.5752],\n",
                            "           [ 7.6112,  7.3805,  7.0380,  ..., 16.5752, 16.5752, 16.5752]]],\n",
                            " \n",
                            " \n",
                            "         [[[ 4.2814,  6.5422,  7.6776,  ..., 16.5752, 16.5752, 16.5752],\n",
                            "           [ 3.1112,  5.3721,  7.6776,  ..., 16.5752, 16.5752, 16.5752],\n",
                            "           [ 3.4126,  5.7364,  7.6776,  ..., 16.5752, 16.5752, 16.5752],\n",
                            "           ...,\n",
                            "           [ 5.5360,  5.9462,  5.5030,  ..., 16.5752, 16.5752, 16.5752],\n",
                            "           [ 6.5742,  6.2841,  6.5375,  ..., 16.5752, 16.5752, 16.5752],\n",
                            "           [ 7.6776,  7.6776,  7.6776,  ..., 16.5752, 16.5752, 16.5752]]]]),\n",
                            " 'labels': tensor([[0., 0., 0., 0., 0., 0., 0., 0., 0., 0., 0., 0., 0., 0., 0., 0., 1., 0.,\n",
                            "          0., 0., 0.],\n",
                            "         [0., 0., 0., 0., 0., 0., 0., 0., 0., 0., 0., 0., 0., 1., 0., 0., 0., 0.,\n",
                            "          0., 0., 0.],\n",
                            "         [0., 0., 0., 0., 0., 0., 0., 0., 0., 0., 0., 0., 0., 0., 0., 0., 0., 0.,\n",
                            "          0., 1., 0.],\n",
                            "         [0., 0., 0., 0., 0., 0., 0., 0., 0., 0., 0., 1., 0., 0., 0., 0., 0., 0.,\n",
                            "          0., 0., 0.],\n",
                            "         [0., 0., 0., 0., 0., 0., 1., 0., 0., 0., 0., 0., 0., 0., 0., 0., 0., 0.,\n",
                            "          0., 0., 0.],\n",
                            "         [0., 0., 0., 0., 0., 0., 0., 0., 0., 0., 0., 0., 0., 0., 0., 0., 0., 0.,\n",
                            "          0., 1., 0.],\n",
                            "         [0., 0., 0., 0., 0., 1., 0., 0., 0., 0., 0., 0., 0., 0., 0., 0., 0., 0.,\n",
                            "          0., 0., 0.],\n",
                            "         [0., 0., 0., 0., 0., 0., 0., 0., 0., 0., 0., 0., 0., 0., 0., 0., 0., 0.,\n",
                            "          0., 0., 1.],\n",
                            "         [0., 0., 0., 0., 0., 1., 0., 0., 0., 0., 0., 0., 0., 0., 0., 0., 0., 0.,\n",
                            "          0., 0., 0.],\n",
                            "         [0., 1., 0., 0., 0., 0., 0., 0., 0., 0., 0., 0., 0., 0., 0., 0., 0., 0.,\n",
                            "          0., 0., 0.],\n",
                            "         [0., 0., 0., 0., 0., 0., 0., 0., 0., 0., 0., 0., 0., 0., 0., 0., 0., 0.,\n",
                            "          0., 1., 0.],\n",
                            "         [0., 0., 0., 0., 1., 0., 0., 0., 0., 0., 0., 0., 0., 0., 0., 0., 0., 0.,\n",
                            "          0., 0., 0.],\n",
                            "         [0., 0., 0., 0., 0., 0., 0., 0., 0., 0., 0., 0., 0., 0., 0., 0., 0., 0.,\n",
                            "          0., 0., 1.],\n",
                            "         [0., 0., 0., 0., 0., 0., 0., 1., 0., 0., 0., 0., 0., 0., 0., 0., 0., 0.,\n",
                            "          0., 0., 0.],\n",
                            "         [0., 0., 0., 0., 0., 0., 0., 0., 0., 0., 0., 0., 0., 0., 0., 1., 0., 0.,\n",
                            "          0., 0., 0.],\n",
                            "         [0., 0., 0., 0., 0., 0., 0., 0., 0., 0., 0., 0., 0., 0., 0., 0., 0., 0.,\n",
                            "          0., 0., 1.],\n",
                            "         [0., 0., 0., 0., 0., 0., 0., 0., 0., 0., 0., 0., 0., 0., 0., 0., 0., 0.,\n",
                            "          0., 1., 0.],\n",
                            "         [0., 0., 0., 0., 0., 0., 0., 0., 0., 0., 0., 0., 0., 0., 0., 0., 0., 0.,\n",
                            "          1., 0., 0.],\n",
                            "         [0., 1., 0., 0., 0., 0., 0., 0., 0., 0., 0., 0., 0., 0., 0., 0., 0., 0.,\n",
                            "          0., 0., 0.],\n",
                            "         [0., 0., 0., 0., 0., 1., 0., 0., 0., 0., 0., 0., 0., 0., 0., 0., 0., 0.,\n",
                            "          0., 0., 0.],\n",
                            "         [0., 0., 0., 0., 0., 0., 0., 0., 0., 0., 0., 0., 1., 0., 0., 0., 0., 0.,\n",
                            "          0., 0., 0.],\n",
                            "         [0., 0., 0., 0., 0., 0., 0., 1., 0., 0., 0., 0., 0., 0., 0., 0., 0., 0.,\n",
                            "          0., 0., 0.],\n",
                            "         [0., 0., 0., 0., 0., 0., 0., 0., 0., 0., 0., 0., 0., 0., 1., 0., 0., 0.,\n",
                            "          0., 0., 0.],\n",
                            "         [0., 0., 0., 0., 0., 0., 1., 0., 0., 0., 0., 0., 0., 0., 0., 0., 0., 0.,\n",
                            "          0., 0., 0.],\n",
                            "         [0., 0., 0., 0., 0., 0., 0., 0., 0., 0., 0., 0., 0., 0., 1., 0., 0., 0.,\n",
                            "          0., 0., 0.],\n",
                            "         [0., 0., 0., 0., 0., 0., 0., 0., 0., 0., 0., 0., 0., 0., 0., 0., 0., 0.,\n",
                            "          1., 0., 0.],\n",
                            "         [0., 0., 0., 0., 0., 0., 0., 0., 0., 0., 1., 0., 0., 0., 0., 0., 0., 0.,\n",
                            "          0., 0., 0.],\n",
                            "         [0., 0., 0., 0., 0., 0., 0., 0., 0., 0., 0., 0., 1., 0., 0., 0., 0., 0.,\n",
                            "          0., 0., 0.],\n",
                            "         [0., 0., 1., 0., 0., 0., 0., 0., 0., 0., 0., 0., 0., 0., 0., 0., 0., 0.,\n",
                            "          0., 0., 0.],\n",
                            "         [0., 0., 0., 0., 0., 0., 0., 0., 0., 0., 0., 0., 0., 1., 0., 0., 0., 0.,\n",
                            "          0., 0., 0.],\n",
                            "         [0., 0., 0., 0., 0., 0., 0., 0., 1., 0., 0., 0., 0., 0., 0., 0., 0., 0.,\n",
                            "          0., 0., 0.],\n",
                            "         [0., 0., 0., 0., 0., 0., 0., 0., 0., 0., 0., 0., 0., 0., 0., 0., 0., 0.,\n",
                            "          0., 0., 1.]], dtype=torch.float16)}"
                        ]
                    },
                    "execution_count": 2,
                    "metadata": {},
                    "output_type": "execute_result"
                }
            ],
            "source": [
                "from birdset.datamodule.base_datamodule import DatasetConfig\n",
                "from birdset.datamodule.birdset_datamodule import BirdSetDataModule\n",
                "\n",
                "# initiate the data module\n",
                "dm = BirdSetDataModule(\n",
                "    dataset= DatasetConfig(\n",
                "        data_dir='../../data_birdset/HSN',\n",
                "        dataset_name='HSN',\n",
                "        hf_path='DBD-research-group/BirdSet',\n",
                "        hf_name='HSN',\n",
                "        n_classes=21,\n",
                "        n_workers=3,\n",
                "        val_split=0.2,\n",
                "        task=\"multilabel\",\n",
                "        classlimit=500,\n",
                "        eventlimit=5,\n",
                "        sampling_rate=32000,\n",
                "    ),\n",
                ")\n",
                "# prepare the data (download dataset, ...)\n",
                "dm.prepare_data()\n",
                "# setup the dataloaders\n",
                "dm.setup(stage=\"fit\")\n",
                "# get the dataloaders\n",
                "train_loader = dm.train_dataloader()\n",
                "# get the first batch\n",
                "batch = next(iter(train_loader))\n",
                "# get shape of the batch\n",
                "print(batch[\"input_values\"].shape)\n",
                "print(batch[\"labels\"].shape)\n",
                "batch\n",
                "   "
            ]
        },
        {
            "cell_type": "code",
            "execution_count": 3,
            "id": "5584fa7f",
            "metadata": {},
            "outputs": [
                {
                    "name": "stderr",
                    "output_type": "stream",
                    "text": [
                        "GPU available: True (cuda), used: True\n",
                        "TPU available: False, using: 0 TPU cores\n",
                        "IPU available: False, using: 0 IPUs\n",
                        "HPU available: False, using: 0 HPUs\n"
                    ]
                }
            ],
            "source": [
                "from lightning import Trainer\n",
                "min_epochs = 1\n",
                "max_epochs = 5\n",
                "trainer = Trainer(min_epochs=min_epochs, max_epochs=max_epochs, accelerator=\"gpu\", devices=1)"
            ]
        },
        {
            "cell_type": "code",
            "execution_count": 5,
            "id": "4481caa6",
            "metadata": {},
            "outputs": [],
            "source": [
                "from birdset.modules.multilabel_module import MultilabelModule\n",
                "model = MultilabelModule(\n",
                "    len_trainset=dm.len_trainset,\n",
                "    task=dm.task,\n",
                "    batch_size=dm.train_batch_size,\n",
                "    num_epochs=max_epochs)"
            ]
        },
        {
            "cell_type": "code",
            "execution_count": 10,
            "id": "e6b4e077",
            "metadata": {},
            "outputs": [
                {
                    "data": {
                        "text/plain": [
                            "BaseModule(\n",
                            "  (loss): BCEWithLogitsLoss()\n",
                            "  (model): EfficientNetClassifier(\n",
                            "    (model): EfficientNet(\n",
                            "      (features): Sequential(\n",
                            "        (0): Conv2dNormActivation(\n",
                            "          (0): Conv2d(1, 32, kernel_size=(3, 3), stride=(2, 2), padding=(1, 1), bias=False)\n",
                            "          (1): BatchNorm2d(32, eps=1e-05, momentum=0.1, affine=True, track_running_stats=True)\n",
                            "          (2): SiLU(inplace=True)\n",
                            "        )\n",
                            "        (1): Sequential(\n",
                            "          (0): MBConv(\n",
                            "            (block): Sequential(\n",
                            "              (0): Conv2dNormActivation(\n",
                            "                (0): Conv2d(32, 32, kernel_size=(3, 3), stride=(1, 1), padding=(1, 1), groups=32, bias=False)\n",
                            "                (1): BatchNorm2d(32, eps=1e-05, momentum=0.1, affine=True, track_running_stats=True)\n",
                            "                (2): SiLU(inplace=True)\n",
                            "              )\n",
                            "              (1): SqueezeExcitation(\n",
                            "                (avgpool): AdaptiveAvgPool2d(output_size=1)\n",
                            "                (fc1): Conv2d(32, 8, kernel_size=(1, 1), stride=(1, 1))\n",
                            "                (fc2): Conv2d(8, 32, kernel_size=(1, 1), stride=(1, 1))\n",
                            "                (activation): SiLU(inplace=True)\n",
                            "                (scale_activation): Sigmoid()\n",
                            "              )\n",
                            "              (2): Conv2dNormActivation(\n",
                            "                (0): Conv2d(32, 16, kernel_size=(1, 1), stride=(1, 1), bias=False)\n",
                            "                (1): BatchNorm2d(16, eps=1e-05, momentum=0.1, affine=True, track_running_stats=True)\n",
                            "              )\n",
                            "            )\n",
                            "            (stochastic_depth): StochasticDepth(p=0.0, mode=row)\n",
                            "          )\n",
                            "          (1): MBConv(\n",
                            "            (block): Sequential(\n",
                            "              (0): Conv2dNormActivation(\n",
                            "                (0): Conv2d(16, 16, kernel_size=(3, 3), stride=(1, 1), padding=(1, 1), groups=16, bias=False)\n",
                            "                (1): BatchNorm2d(16, eps=1e-05, momentum=0.1, affine=True, track_running_stats=True)\n",
                            "                (2): SiLU(inplace=True)\n",
                            "              )\n",
                            "              (1): SqueezeExcitation(\n",
                            "                (avgpool): AdaptiveAvgPool2d(output_size=1)\n",
                            "                (fc1): Conv2d(16, 4, kernel_size=(1, 1), stride=(1, 1))\n",
                            "                (fc2): Conv2d(4, 16, kernel_size=(1, 1), stride=(1, 1))\n",
                            "                (activation): SiLU(inplace=True)\n",
                            "                (scale_activation): Sigmoid()\n",
                            "              )\n",
                            "              (2): Conv2dNormActivation(\n",
                            "                (0): Conv2d(16, 16, kernel_size=(1, 1), stride=(1, 1), bias=False)\n",
                            "                (1): BatchNorm2d(16, eps=1e-05, momentum=0.1, affine=True, track_running_stats=True)\n",
                            "              )\n",
                            "            )\n",
                            "            (stochastic_depth): StochasticDepth(p=0.008695652173913044, mode=row)\n",
                            "          )\n",
                            "        )\n",
                            "        (2): Sequential(\n",
                            "          (0): MBConv(\n",
                            "            (block): Sequential(\n",
                            "              (0): Conv2dNormActivation(\n",
                            "                (0): Conv2d(16, 96, kernel_size=(1, 1), stride=(1, 1), bias=False)\n",
                            "                (1): BatchNorm2d(96, eps=1e-05, momentum=0.1, affine=True, track_running_stats=True)\n",
                            "                (2): SiLU(inplace=True)\n",
                            "              )\n",
                            "              (1): Conv2dNormActivation(\n",
                            "                (0): Conv2d(96, 96, kernel_size=(3, 3), stride=(2, 2), padding=(1, 1), groups=96, bias=False)\n",
                            "                (1): BatchNorm2d(96, eps=1e-05, momentum=0.1, affine=True, track_running_stats=True)\n",
                            "                (2): SiLU(inplace=True)\n",
                            "              )\n",
                            "              (2): SqueezeExcitation(\n",
                            "                (avgpool): AdaptiveAvgPool2d(output_size=1)\n",
                            "                (fc1): Conv2d(96, 4, kernel_size=(1, 1), stride=(1, 1))\n",
                            "                (fc2): Conv2d(4, 96, kernel_size=(1, 1), stride=(1, 1))\n",
                            "                (activation): SiLU(inplace=True)\n",
                            "                (scale_activation): Sigmoid()\n",
                            "              )\n",
                            "              (3): Conv2dNormActivation(\n",
                            "                (0): Conv2d(96, 24, kernel_size=(1, 1), stride=(1, 1), bias=False)\n",
                            "                (1): BatchNorm2d(24, eps=1e-05, momentum=0.1, affine=True, track_running_stats=True)\n",
                            "              )\n",
                            "            )\n",
                            "            (stochastic_depth): StochasticDepth(p=0.017391304347826087, mode=row)\n",
                            "          )\n",
                            "          (1): MBConv(\n",
                            "            (block): Sequential(\n",
                            "              (0): Conv2dNormActivation(\n",
                            "                (0): Conv2d(24, 144, kernel_size=(1, 1), stride=(1, 1), bias=False)\n",
                            "                (1): BatchNorm2d(144, eps=1e-05, momentum=0.1, affine=True, track_running_stats=True)\n",
                            "                (2): SiLU(inplace=True)\n",
                            "              )\n",
                            "              (1): Conv2dNormActivation(\n",
                            "                (0): Conv2d(144, 144, kernel_size=(3, 3), stride=(1, 1), padding=(1, 1), groups=144, bias=False)\n",
                            "                (1): BatchNorm2d(144, eps=1e-05, momentum=0.1, affine=True, track_running_stats=True)\n",
                            "                (2): SiLU(inplace=True)\n",
                            "              )\n",
                            "              (2): SqueezeExcitation(\n",
                            "                (avgpool): AdaptiveAvgPool2d(output_size=1)\n",
                            "                (fc1): Conv2d(144, 6, kernel_size=(1, 1), stride=(1, 1))\n",
                            "                (fc2): Conv2d(6, 144, kernel_size=(1, 1), stride=(1, 1))\n",
                            "                (activation): SiLU(inplace=True)\n",
                            "                (scale_activation): Sigmoid()\n",
                            "              )\n",
                            "              (3): Conv2dNormActivation(\n",
                            "                (0): Conv2d(144, 24, kernel_size=(1, 1), stride=(1, 1), bias=False)\n",
                            "                (1): BatchNorm2d(24, eps=1e-05, momentum=0.1, affine=True, track_running_stats=True)\n",
                            "              )\n",
                            "            )\n",
                            "            (stochastic_depth): StochasticDepth(p=0.026086956521739136, mode=row)\n",
                            "          )\n",
                            "          (2): MBConv(\n",
                            "            (block): Sequential(\n",
                            "              (0): Conv2dNormActivation(\n",
                            "                (0): Conv2d(24, 144, kernel_size=(1, 1), stride=(1, 1), bias=False)\n",
                            "                (1): BatchNorm2d(144, eps=1e-05, momentum=0.1, affine=True, track_running_stats=True)\n",
                            "                (2): SiLU(inplace=True)\n",
                            "              )\n",
                            "              (1): Conv2dNormActivation(\n",
                            "                (0): Conv2d(144, 144, kernel_size=(3, 3), stride=(1, 1), padding=(1, 1), groups=144, bias=False)\n",
                            "                (1): BatchNorm2d(144, eps=1e-05, momentum=0.1, affine=True, track_running_stats=True)\n",
                            "                (2): SiLU(inplace=True)\n",
                            "              )\n",
                            "              (2): SqueezeExcitation(\n",
                            "                (avgpool): AdaptiveAvgPool2d(output_size=1)\n",
                            "                (fc1): Conv2d(144, 6, kernel_size=(1, 1), stride=(1, 1))\n",
                            "                (fc2): Conv2d(6, 144, kernel_size=(1, 1), stride=(1, 1))\n",
                            "                (activation): SiLU(inplace=True)\n",
                            "                (scale_activation): Sigmoid()\n",
                            "              )\n",
                            "              (3): Conv2dNormActivation(\n",
                            "                (0): Conv2d(144, 24, kernel_size=(1, 1), stride=(1, 1), bias=False)\n",
                            "                (1): BatchNorm2d(24, eps=1e-05, momentum=0.1, affine=True, track_running_stats=True)\n",
                            "              )\n",
                            "            )\n",
                            "            (stochastic_depth): StochasticDepth(p=0.034782608695652174, mode=row)\n",
                            "          )\n",
                            "        )\n",
                            "        (3): Sequential(\n",
                            "          (0): MBConv(\n",
                            "            (block): Sequential(\n",
                            "              (0): Conv2dNormActivation(\n",
                            "                (0): Conv2d(24, 144, kernel_size=(1, 1), stride=(1, 1), bias=False)\n",
                            "                (1): BatchNorm2d(144, eps=1e-05, momentum=0.1, affine=True, track_running_stats=True)\n",
                            "                (2): SiLU(inplace=True)\n",
                            "              )\n",
                            "              (1): Conv2dNormActivation(\n",
                            "                (0): Conv2d(144, 144, kernel_size=(5, 5), stride=(2, 2), padding=(2, 2), groups=144, bias=False)\n",
                            "                (1): BatchNorm2d(144, eps=1e-05, momentum=0.1, affine=True, track_running_stats=True)\n",
                            "                (2): SiLU(inplace=True)\n",
                            "              )\n",
                            "              (2): SqueezeExcitation(\n",
                            "                (avgpool): AdaptiveAvgPool2d(output_size=1)\n",
                            "                (fc1): Conv2d(144, 6, kernel_size=(1, 1), stride=(1, 1))\n",
                            "                (fc2): Conv2d(6, 144, kernel_size=(1, 1), stride=(1, 1))\n",
                            "                (activation): SiLU(inplace=True)\n",
                            "                (scale_activation): Sigmoid()\n",
                            "              )\n",
                            "              (3): Conv2dNormActivation(\n",
                            "                (0): Conv2d(144, 40, kernel_size=(1, 1), stride=(1, 1), bias=False)\n",
                            "                (1): BatchNorm2d(40, eps=1e-05, momentum=0.1, affine=True, track_running_stats=True)\n",
                            "              )\n",
                            "            )\n",
                            "            (stochastic_depth): StochasticDepth(p=0.043478260869565216, mode=row)\n",
                            "          )\n",
                            "          (1): MBConv(\n",
                            "            (block): Sequential(\n",
                            "              (0): Conv2dNormActivation(\n",
                            "                (0): Conv2d(40, 240, kernel_size=(1, 1), stride=(1, 1), bias=False)\n",
                            "                (1): BatchNorm2d(240, eps=1e-05, momentum=0.1, affine=True, track_running_stats=True)\n",
                            "                (2): SiLU(inplace=True)\n",
                            "              )\n",
                            "              (1): Conv2dNormActivation(\n",
                            "                (0): Conv2d(240, 240, kernel_size=(5, 5), stride=(1, 1), padding=(2, 2), groups=240, bias=False)\n",
                            "                (1): BatchNorm2d(240, eps=1e-05, momentum=0.1, affine=True, track_running_stats=True)\n",
                            "                (2): SiLU(inplace=True)\n",
                            "              )\n",
                            "              (2): SqueezeExcitation(\n",
                            "                (avgpool): AdaptiveAvgPool2d(output_size=1)\n",
                            "                (fc1): Conv2d(240, 10, kernel_size=(1, 1), stride=(1, 1))\n",
                            "                (fc2): Conv2d(10, 240, kernel_size=(1, 1), stride=(1, 1))\n",
                            "                (activation): SiLU(inplace=True)\n",
                            "                (scale_activation): Sigmoid()\n",
                            "              )\n",
                            "              (3): Conv2dNormActivation(\n",
                            "                (0): Conv2d(240, 40, kernel_size=(1, 1), stride=(1, 1), bias=False)\n",
                            "                (1): BatchNorm2d(40, eps=1e-05, momentum=0.1, affine=True, track_running_stats=True)\n",
                            "              )\n",
                            "            )\n",
                            "            (stochastic_depth): StochasticDepth(p=0.05217391304347827, mode=row)\n",
                            "          )\n",
                            "          (2): MBConv(\n",
                            "            (block): Sequential(\n",
                            "              (0): Conv2dNormActivation(\n",
                            "                (0): Conv2d(40, 240, kernel_size=(1, 1), stride=(1, 1), bias=False)\n",
                            "                (1): BatchNorm2d(240, eps=1e-05, momentum=0.1, affine=True, track_running_stats=True)\n",
                            "                (2): SiLU(inplace=True)\n",
                            "              )\n",
                            "              (1): Conv2dNormActivation(\n",
                            "                (0): Conv2d(240, 240, kernel_size=(5, 5), stride=(1, 1), padding=(2, 2), groups=240, bias=False)\n",
                            "                (1): BatchNorm2d(240, eps=1e-05, momentum=0.1, affine=True, track_running_stats=True)\n",
                            "                (2): SiLU(inplace=True)\n",
                            "              )\n",
                            "              (2): SqueezeExcitation(\n",
                            "                (avgpool): AdaptiveAvgPool2d(output_size=1)\n",
                            "                (fc1): Conv2d(240, 10, kernel_size=(1, 1), stride=(1, 1))\n",
                            "                (fc2): Conv2d(10, 240, kernel_size=(1, 1), stride=(1, 1))\n",
                            "                (activation): SiLU(inplace=True)\n",
                            "                (scale_activation): Sigmoid()\n",
                            "              )\n",
                            "              (3): Conv2dNormActivation(\n",
                            "                (0): Conv2d(240, 40, kernel_size=(1, 1), stride=(1, 1), bias=False)\n",
                            "                (1): BatchNorm2d(40, eps=1e-05, momentum=0.1, affine=True, track_running_stats=True)\n",
                            "              )\n",
                            "            )\n",
                            "            (stochastic_depth): StochasticDepth(p=0.06086956521739131, mode=row)\n",
                            "          )\n",
                            "        )\n",
                            "        (4): Sequential(\n",
                            "          (0): MBConv(\n",
                            "            (block): Sequential(\n",
                            "              (0): Conv2dNormActivation(\n",
                            "                (0): Conv2d(40, 240, kernel_size=(1, 1), stride=(1, 1), bias=False)\n",
                            "                (1): BatchNorm2d(240, eps=1e-05, momentum=0.1, affine=True, track_running_stats=True)\n",
                            "                (2): SiLU(inplace=True)\n",
                            "              )\n",
                            "              (1): Conv2dNormActivation(\n",
                            "                (0): Conv2d(240, 240, kernel_size=(3, 3), stride=(2, 2), padding=(1, 1), groups=240, bias=False)\n",
                            "                (1): BatchNorm2d(240, eps=1e-05, momentum=0.1, affine=True, track_running_stats=True)\n",
                            "                (2): SiLU(inplace=True)\n",
                            "              )\n",
                            "              (2): SqueezeExcitation(\n",
                            "                (avgpool): AdaptiveAvgPool2d(output_size=1)\n",
                            "                (fc1): Conv2d(240, 10, kernel_size=(1, 1), stride=(1, 1))\n",
                            "                (fc2): Conv2d(10, 240, kernel_size=(1, 1), stride=(1, 1))\n",
                            "                (activation): SiLU(inplace=True)\n",
                            "                (scale_activation): Sigmoid()\n",
                            "              )\n",
                            "              (3): Conv2dNormActivation(\n",
                            "                (0): Conv2d(240, 80, kernel_size=(1, 1), stride=(1, 1), bias=False)\n",
                            "                (1): BatchNorm2d(80, eps=1e-05, momentum=0.1, affine=True, track_running_stats=True)\n",
                            "              )\n",
                            "            )\n",
                            "            (stochastic_depth): StochasticDepth(p=0.06956521739130435, mode=row)\n",
                            "          )\n",
                            "          (1): MBConv(\n",
                            "            (block): Sequential(\n",
                            "              (0): Conv2dNormActivation(\n",
                            "                (0): Conv2d(80, 480, kernel_size=(1, 1), stride=(1, 1), bias=False)\n",
                            "                (1): BatchNorm2d(480, eps=1e-05, momentum=0.1, affine=True, track_running_stats=True)\n",
                            "                (2): SiLU(inplace=True)\n",
                            "              )\n",
                            "              (1): Conv2dNormActivation(\n",
                            "                (0): Conv2d(480, 480, kernel_size=(3, 3), stride=(1, 1), padding=(1, 1), groups=480, bias=False)\n",
                            "                (1): BatchNorm2d(480, eps=1e-05, momentum=0.1, affine=True, track_running_stats=True)\n",
                            "                (2): SiLU(inplace=True)\n",
                            "              )\n",
                            "              (2): SqueezeExcitation(\n",
                            "                (avgpool): AdaptiveAvgPool2d(output_size=1)\n",
                            "                (fc1): Conv2d(480, 20, kernel_size=(1, 1), stride=(1, 1))\n",
                            "                (fc2): Conv2d(20, 480, kernel_size=(1, 1), stride=(1, 1))\n",
                            "                (activation): SiLU(inplace=True)\n",
                            "                (scale_activation): Sigmoid()\n",
                            "              )\n",
                            "              (3): Conv2dNormActivation(\n",
                            "                (0): Conv2d(480, 80, kernel_size=(1, 1), stride=(1, 1), bias=False)\n",
                            "                (1): BatchNorm2d(80, eps=1e-05, momentum=0.1, affine=True, track_running_stats=True)\n",
                            "              )\n",
                            "            )\n",
                            "            (stochastic_depth): StochasticDepth(p=0.0782608695652174, mode=row)\n",
                            "          )\n",
                            "          (2): MBConv(\n",
                            "            (block): Sequential(\n",
                            "              (0): Conv2dNormActivation(\n",
                            "                (0): Conv2d(80, 480, kernel_size=(1, 1), stride=(1, 1), bias=False)\n",
                            "                (1): BatchNorm2d(480, eps=1e-05, momentum=0.1, affine=True, track_running_stats=True)\n",
                            "                (2): SiLU(inplace=True)\n",
                            "              )\n",
                            "              (1): Conv2dNormActivation(\n",
                            "                (0): Conv2d(480, 480, kernel_size=(3, 3), stride=(1, 1), padding=(1, 1), groups=480, bias=False)\n",
                            "                (1): BatchNorm2d(480, eps=1e-05, momentum=0.1, affine=True, track_running_stats=True)\n",
                            "                (2): SiLU(inplace=True)\n",
                            "              )\n",
                            "              (2): SqueezeExcitation(\n",
                            "                (avgpool): AdaptiveAvgPool2d(output_size=1)\n",
                            "                (fc1): Conv2d(480, 20, kernel_size=(1, 1), stride=(1, 1))\n",
                            "                (fc2): Conv2d(20, 480, kernel_size=(1, 1), stride=(1, 1))\n",
                            "                (activation): SiLU(inplace=True)\n",
                            "                (scale_activation): Sigmoid()\n",
                            "              )\n",
                            "              (3): Conv2dNormActivation(\n",
                            "                (0): Conv2d(480, 80, kernel_size=(1, 1), stride=(1, 1), bias=False)\n",
                            "                (1): BatchNorm2d(80, eps=1e-05, momentum=0.1, affine=True, track_running_stats=True)\n",
                            "              )\n",
                            "            )\n",
                            "            (stochastic_depth): StochasticDepth(p=0.08695652173913043, mode=row)\n",
                            "          )\n",
                            "          (3): MBConv(\n",
                            "            (block): Sequential(\n",
                            "              (0): Conv2dNormActivation(\n",
                            "                (0): Conv2d(80, 480, kernel_size=(1, 1), stride=(1, 1), bias=False)\n",
                            "                (1): BatchNorm2d(480, eps=1e-05, momentum=0.1, affine=True, track_running_stats=True)\n",
                            "                (2): SiLU(inplace=True)\n",
                            "              )\n",
                            "              (1): Conv2dNormActivation(\n",
                            "                (0): Conv2d(480, 480, kernel_size=(3, 3), stride=(1, 1), padding=(1, 1), groups=480, bias=False)\n",
                            "                (1): BatchNorm2d(480, eps=1e-05, momentum=0.1, affine=True, track_running_stats=True)\n",
                            "                (2): SiLU(inplace=True)\n",
                            "              )\n",
                            "              (2): SqueezeExcitation(\n",
                            "                (avgpool): AdaptiveAvgPool2d(output_size=1)\n",
                            "                (fc1): Conv2d(480, 20, kernel_size=(1, 1), stride=(1, 1))\n",
                            "                (fc2): Conv2d(20, 480, kernel_size=(1, 1), stride=(1, 1))\n",
                            "                (activation): SiLU(inplace=True)\n",
                            "                (scale_activation): Sigmoid()\n",
                            "              )\n",
                            "              (3): Conv2dNormActivation(\n",
                            "                (0): Conv2d(480, 80, kernel_size=(1, 1), stride=(1, 1), bias=False)\n",
                            "                (1): BatchNorm2d(80, eps=1e-05, momentum=0.1, affine=True, track_running_stats=True)\n",
                            "              )\n",
                            "            )\n",
                            "            (stochastic_depth): StochasticDepth(p=0.09565217391304348, mode=row)\n",
                            "          )\n",
                            "        )\n",
                            "        (5): Sequential(\n",
                            "          (0): MBConv(\n",
                            "            (block): Sequential(\n",
                            "              (0): Conv2dNormActivation(\n",
                            "                (0): Conv2d(80, 480, kernel_size=(1, 1), stride=(1, 1), bias=False)\n",
                            "                (1): BatchNorm2d(480, eps=1e-05, momentum=0.1, affine=True, track_running_stats=True)\n",
                            "                (2): SiLU(inplace=True)\n",
                            "              )\n",
                            "              (1): Conv2dNormActivation(\n",
                            "                (0): Conv2d(480, 480, kernel_size=(5, 5), stride=(1, 1), padding=(2, 2), groups=480, bias=False)\n",
                            "                (1): BatchNorm2d(480, eps=1e-05, momentum=0.1, affine=True, track_running_stats=True)\n",
                            "                (2): SiLU(inplace=True)\n",
                            "              )\n",
                            "              (2): SqueezeExcitation(\n",
                            "                (avgpool): AdaptiveAvgPool2d(output_size=1)\n",
                            "                (fc1): Conv2d(480, 20, kernel_size=(1, 1), stride=(1, 1))\n",
                            "                (fc2): Conv2d(20, 480, kernel_size=(1, 1), stride=(1, 1))\n",
                            "                (activation): SiLU(inplace=True)\n",
                            "                (scale_activation): Sigmoid()\n",
                            "              )\n",
                            "              (3): Conv2dNormActivation(\n",
                            "                (0): Conv2d(480, 112, kernel_size=(1, 1), stride=(1, 1), bias=False)\n",
                            "                (1): BatchNorm2d(112, eps=1e-05, momentum=0.1, affine=True, track_running_stats=True)\n",
                            "              )\n",
                            "            )\n",
                            "            (stochastic_depth): StochasticDepth(p=0.10434782608695654, mode=row)\n",
                            "          )\n",
                            "          (1): MBConv(\n",
                            "            (block): Sequential(\n",
                            "              (0): Conv2dNormActivation(\n",
                            "                (0): Conv2d(112, 672, kernel_size=(1, 1), stride=(1, 1), bias=False)\n",
                            "                (1): BatchNorm2d(672, eps=1e-05, momentum=0.1, affine=True, track_running_stats=True)\n",
                            "                (2): SiLU(inplace=True)\n",
                            "              )\n",
                            "              (1): Conv2dNormActivation(\n",
                            "                (0): Conv2d(672, 672, kernel_size=(5, 5), stride=(1, 1), padding=(2, 2), groups=672, bias=False)\n",
                            "                (1): BatchNorm2d(672, eps=1e-05, momentum=0.1, affine=True, track_running_stats=True)\n",
                            "                (2): SiLU(inplace=True)\n",
                            "              )\n",
                            "              (2): SqueezeExcitation(\n",
                            "                (avgpool): AdaptiveAvgPool2d(output_size=1)\n",
                            "                (fc1): Conv2d(672, 28, kernel_size=(1, 1), stride=(1, 1))\n",
                            "                (fc2): Conv2d(28, 672, kernel_size=(1, 1), stride=(1, 1))\n",
                            "                (activation): SiLU(inplace=True)\n",
                            "                (scale_activation): Sigmoid()\n",
                            "              )\n",
                            "              (3): Conv2dNormActivation(\n",
                            "                (0): Conv2d(672, 112, kernel_size=(1, 1), stride=(1, 1), bias=False)\n",
                            "                (1): BatchNorm2d(112, eps=1e-05, momentum=0.1, affine=True, track_running_stats=True)\n",
                            "              )\n",
                            "            )\n",
                            "            (stochastic_depth): StochasticDepth(p=0.11304347826086956, mode=row)\n",
                            "          )\n",
                            "          (2): MBConv(\n",
                            "            (block): Sequential(\n",
                            "              (0): Conv2dNormActivation(\n",
                            "                (0): Conv2d(112, 672, kernel_size=(1, 1), stride=(1, 1), bias=False)\n",
                            "                (1): BatchNorm2d(672, eps=1e-05, momentum=0.1, affine=True, track_running_stats=True)\n",
                            "                (2): SiLU(inplace=True)\n",
                            "              )\n",
                            "              (1): Conv2dNormActivation(\n",
                            "                (0): Conv2d(672, 672, kernel_size=(5, 5), stride=(1, 1), padding=(2, 2), groups=672, bias=False)\n",
                            "                (1): BatchNorm2d(672, eps=1e-05, momentum=0.1, affine=True, track_running_stats=True)\n",
                            "                (2): SiLU(inplace=True)\n",
                            "              )\n",
                            "              (2): SqueezeExcitation(\n",
                            "                (avgpool): AdaptiveAvgPool2d(output_size=1)\n",
                            "                (fc1): Conv2d(672, 28, kernel_size=(1, 1), stride=(1, 1))\n",
                            "                (fc2): Conv2d(28, 672, kernel_size=(1, 1), stride=(1, 1))\n",
                            "                (activation): SiLU(inplace=True)\n",
                            "                (scale_activation): Sigmoid()\n",
                            "              )\n",
                            "              (3): Conv2dNormActivation(\n",
                            "                (0): Conv2d(672, 112, kernel_size=(1, 1), stride=(1, 1), bias=False)\n",
                            "                (1): BatchNorm2d(112, eps=1e-05, momentum=0.1, affine=True, track_running_stats=True)\n",
                            "              )\n",
                            "            )\n",
                            "            (stochastic_depth): StochasticDepth(p=0.12173913043478261, mode=row)\n",
                            "          )\n",
                            "          (3): MBConv(\n",
                            "            (block): Sequential(\n",
                            "              (0): Conv2dNormActivation(\n",
                            "                (0): Conv2d(112, 672, kernel_size=(1, 1), stride=(1, 1), bias=False)\n",
                            "                (1): BatchNorm2d(672, eps=1e-05, momentum=0.1, affine=True, track_running_stats=True)\n",
                            "                (2): SiLU(inplace=True)\n",
                            "              )\n",
                            "              (1): Conv2dNormActivation(\n",
                            "                (0): Conv2d(672, 672, kernel_size=(5, 5), stride=(1, 1), padding=(2, 2), groups=672, bias=False)\n",
                            "                (1): BatchNorm2d(672, eps=1e-05, momentum=0.1, affine=True, track_running_stats=True)\n",
                            "                (2): SiLU(inplace=True)\n",
                            "              )\n",
                            "              (2): SqueezeExcitation(\n",
                            "                (avgpool): AdaptiveAvgPool2d(output_size=1)\n",
                            "                (fc1): Conv2d(672, 28, kernel_size=(1, 1), stride=(1, 1))\n",
                            "                (fc2): Conv2d(28, 672, kernel_size=(1, 1), stride=(1, 1))\n",
                            "                (activation): SiLU(inplace=True)\n",
                            "                (scale_activation): Sigmoid()\n",
                            "              )\n",
                            "              (3): Conv2dNormActivation(\n",
                            "                (0): Conv2d(672, 112, kernel_size=(1, 1), stride=(1, 1), bias=False)\n",
                            "                (1): BatchNorm2d(112, eps=1e-05, momentum=0.1, affine=True, track_running_stats=True)\n",
                            "              )\n",
                            "            )\n",
                            "            (stochastic_depth): StochasticDepth(p=0.13043478260869565, mode=row)\n",
                            "          )\n",
                            "        )\n",
                            "        (6): Sequential(\n",
                            "          (0): MBConv(\n",
                            "            (block): Sequential(\n",
                            "              (0): Conv2dNormActivation(\n",
                            "                (0): Conv2d(112, 672, kernel_size=(1, 1), stride=(1, 1), bias=False)\n",
                            "                (1): BatchNorm2d(672, eps=1e-05, momentum=0.1, affine=True, track_running_stats=True)\n",
                            "                (2): SiLU(inplace=True)\n",
                            "              )\n",
                            "              (1): Conv2dNormActivation(\n",
                            "                (0): Conv2d(672, 672, kernel_size=(5, 5), stride=(2, 2), padding=(2, 2), groups=672, bias=False)\n",
                            "                (1): BatchNorm2d(672, eps=1e-05, momentum=0.1, affine=True, track_running_stats=True)\n",
                            "                (2): SiLU(inplace=True)\n",
                            "              )\n",
                            "              (2): SqueezeExcitation(\n",
                            "                (avgpool): AdaptiveAvgPool2d(output_size=1)\n",
                            "                (fc1): Conv2d(672, 28, kernel_size=(1, 1), stride=(1, 1))\n",
                            "                (fc2): Conv2d(28, 672, kernel_size=(1, 1), stride=(1, 1))\n",
                            "                (activation): SiLU(inplace=True)\n",
                            "                (scale_activation): Sigmoid()\n",
                            "              )\n",
                            "              (3): Conv2dNormActivation(\n",
                            "                (0): Conv2d(672, 192, kernel_size=(1, 1), stride=(1, 1), bias=False)\n",
                            "                (1): BatchNorm2d(192, eps=1e-05, momentum=0.1, affine=True, track_running_stats=True)\n",
                            "              )\n",
                            "            )\n",
                            "            (stochastic_depth): StochasticDepth(p=0.1391304347826087, mode=row)\n",
                            "          )\n",
                            "          (1): MBConv(\n",
                            "            (block): Sequential(\n",
                            "              (0): Conv2dNormActivation(\n",
                            "                (0): Conv2d(192, 1152, kernel_size=(1, 1), stride=(1, 1), bias=False)\n",
                            "                (1): BatchNorm2d(1152, eps=1e-05, momentum=0.1, affine=True, track_running_stats=True)\n",
                            "                (2): SiLU(inplace=True)\n",
                            "              )\n",
                            "              (1): Conv2dNormActivation(\n",
                            "                (0): Conv2d(1152, 1152, kernel_size=(5, 5), stride=(1, 1), padding=(2, 2), groups=1152, bias=False)\n",
                            "                (1): BatchNorm2d(1152, eps=1e-05, momentum=0.1, affine=True, track_running_stats=True)\n",
                            "                (2): SiLU(inplace=True)\n",
                            "              )\n",
                            "              (2): SqueezeExcitation(\n",
                            "                (avgpool): AdaptiveAvgPool2d(output_size=1)\n",
                            "                (fc1): Conv2d(1152, 48, kernel_size=(1, 1), stride=(1, 1))\n",
                            "                (fc2): Conv2d(48, 1152, kernel_size=(1, 1), stride=(1, 1))\n",
                            "                (activation): SiLU(inplace=True)\n",
                            "                (scale_activation): Sigmoid()\n",
                            "              )\n",
                            "              (3): Conv2dNormActivation(\n",
                            "                (0): Conv2d(1152, 192, kernel_size=(1, 1), stride=(1, 1), bias=False)\n",
                            "                (1): BatchNorm2d(192, eps=1e-05, momentum=0.1, affine=True, track_running_stats=True)\n",
                            "              )\n",
                            "            )\n",
                            "            (stochastic_depth): StochasticDepth(p=0.14782608695652175, mode=row)\n",
                            "          )\n",
                            "          (2): MBConv(\n",
                            "            (block): Sequential(\n",
                            "              (0): Conv2dNormActivation(\n",
                            "                (0): Conv2d(192, 1152, kernel_size=(1, 1), stride=(1, 1), bias=False)\n",
                            "                (1): BatchNorm2d(1152, eps=1e-05, momentum=0.1, affine=True, track_running_stats=True)\n",
                            "                (2): SiLU(inplace=True)\n",
                            "              )\n",
                            "              (1): Conv2dNormActivation(\n",
                            "                (0): Conv2d(1152, 1152, kernel_size=(5, 5), stride=(1, 1), padding=(2, 2), groups=1152, bias=False)\n",
                            "                (1): BatchNorm2d(1152, eps=1e-05, momentum=0.1, affine=True, track_running_stats=True)\n",
                            "                (2): SiLU(inplace=True)\n",
                            "              )\n",
                            "              (2): SqueezeExcitation(\n",
                            "                (avgpool): AdaptiveAvgPool2d(output_size=1)\n",
                            "                (fc1): Conv2d(1152, 48, kernel_size=(1, 1), stride=(1, 1))\n",
                            "                (fc2): Conv2d(48, 1152, kernel_size=(1, 1), stride=(1, 1))\n",
                            "                (activation): SiLU(inplace=True)\n",
                            "                (scale_activation): Sigmoid()\n",
                            "              )\n",
                            "              (3): Conv2dNormActivation(\n",
                            "                (0): Conv2d(1152, 192, kernel_size=(1, 1), stride=(1, 1), bias=False)\n",
                            "                (1): BatchNorm2d(192, eps=1e-05, momentum=0.1, affine=True, track_running_stats=True)\n",
                            "              )\n",
                            "            )\n",
                            "            (stochastic_depth): StochasticDepth(p=0.1565217391304348, mode=row)\n",
                            "          )\n",
                            "          (3): MBConv(\n",
                            "            (block): Sequential(\n",
                            "              (0): Conv2dNormActivation(\n",
                            "                (0): Conv2d(192, 1152, kernel_size=(1, 1), stride=(1, 1), bias=False)\n",
                            "                (1): BatchNorm2d(1152, eps=1e-05, momentum=0.1, affine=True, track_running_stats=True)\n",
                            "                (2): SiLU(inplace=True)\n",
                            "              )\n",
                            "              (1): Conv2dNormActivation(\n",
                            "                (0): Conv2d(1152, 1152, kernel_size=(5, 5), stride=(1, 1), padding=(2, 2), groups=1152, bias=False)\n",
                            "                (1): BatchNorm2d(1152, eps=1e-05, momentum=0.1, affine=True, track_running_stats=True)\n",
                            "                (2): SiLU(inplace=True)\n",
                            "              )\n",
                            "              (2): SqueezeExcitation(\n",
                            "                (avgpool): AdaptiveAvgPool2d(output_size=1)\n",
                            "                (fc1): Conv2d(1152, 48, kernel_size=(1, 1), stride=(1, 1))\n",
                            "                (fc2): Conv2d(48, 1152, kernel_size=(1, 1), stride=(1, 1))\n",
                            "                (activation): SiLU(inplace=True)\n",
                            "                (scale_activation): Sigmoid()\n",
                            "              )\n",
                            "              (3): Conv2dNormActivation(\n",
                            "                (0): Conv2d(1152, 192, kernel_size=(1, 1), stride=(1, 1), bias=False)\n",
                            "                (1): BatchNorm2d(192, eps=1e-05, momentum=0.1, affine=True, track_running_stats=True)\n",
                            "              )\n",
                            "            )\n",
                            "            (stochastic_depth): StochasticDepth(p=0.16521739130434784, mode=row)\n",
                            "          )\n",
                            "          (4): MBConv(\n",
                            "            (block): Sequential(\n",
                            "              (0): Conv2dNormActivation(\n",
                            "                (0): Conv2d(192, 1152, kernel_size=(1, 1), stride=(1, 1), bias=False)\n",
                            "                (1): BatchNorm2d(1152, eps=1e-05, momentum=0.1, affine=True, track_running_stats=True)\n",
                            "                (2): SiLU(inplace=True)\n",
                            "              )\n",
                            "              (1): Conv2dNormActivation(\n",
                            "                (0): Conv2d(1152, 1152, kernel_size=(5, 5), stride=(1, 1), padding=(2, 2), groups=1152, bias=False)\n",
                            "                (1): BatchNorm2d(1152, eps=1e-05, momentum=0.1, affine=True, track_running_stats=True)\n",
                            "                (2): SiLU(inplace=True)\n",
                            "              )\n",
                            "              (2): SqueezeExcitation(\n",
                            "                (avgpool): AdaptiveAvgPool2d(output_size=1)\n",
                            "                (fc1): Conv2d(1152, 48, kernel_size=(1, 1), stride=(1, 1))\n",
                            "                (fc2): Conv2d(48, 1152, kernel_size=(1, 1), stride=(1, 1))\n",
                            "                (activation): SiLU(inplace=True)\n",
                            "                (scale_activation): Sigmoid()\n",
                            "              )\n",
                            "              (3): Conv2dNormActivation(\n",
                            "                (0): Conv2d(1152, 192, kernel_size=(1, 1), stride=(1, 1), bias=False)\n",
                            "                (1): BatchNorm2d(192, eps=1e-05, momentum=0.1, affine=True, track_running_stats=True)\n",
                            "              )\n",
                            "            )\n",
                            "            (stochastic_depth): StochasticDepth(p=0.17391304347826086, mode=row)\n",
                            "          )\n",
                            "        )\n",
                            "        (7): Sequential(\n",
                            "          (0): MBConv(\n",
                            "            (block): Sequential(\n",
                            "              (0): Conv2dNormActivation(\n",
                            "                (0): Conv2d(192, 1152, kernel_size=(1, 1), stride=(1, 1), bias=False)\n",
                            "                (1): BatchNorm2d(1152, eps=1e-05, momentum=0.1, affine=True, track_running_stats=True)\n",
                            "                (2): SiLU(inplace=True)\n",
                            "              )\n",
                            "              (1): Conv2dNormActivation(\n",
                            "                (0): Conv2d(1152, 1152, kernel_size=(3, 3), stride=(1, 1), padding=(1, 1), groups=1152, bias=False)\n",
                            "                (1): BatchNorm2d(1152, eps=1e-05, momentum=0.1, affine=True, track_running_stats=True)\n",
                            "                (2): SiLU(inplace=True)\n",
                            "              )\n",
                            "              (2): SqueezeExcitation(\n",
                            "                (avgpool): AdaptiveAvgPool2d(output_size=1)\n",
                            "                (fc1): Conv2d(1152, 48, kernel_size=(1, 1), stride=(1, 1))\n",
                            "                (fc2): Conv2d(48, 1152, kernel_size=(1, 1), stride=(1, 1))\n",
                            "                (activation): SiLU(inplace=True)\n",
                            "                (scale_activation): Sigmoid()\n",
                            "              )\n",
                            "              (3): Conv2dNormActivation(\n",
                            "                (0): Conv2d(1152, 320, kernel_size=(1, 1), stride=(1, 1), bias=False)\n",
                            "                (1): BatchNorm2d(320, eps=1e-05, momentum=0.1, affine=True, track_running_stats=True)\n",
                            "              )\n",
                            "            )\n",
                            "            (stochastic_depth): StochasticDepth(p=0.1826086956521739, mode=row)\n",
                            "          )\n",
                            "          (1): MBConv(\n",
                            "            (block): Sequential(\n",
                            "              (0): Conv2dNormActivation(\n",
                            "                (0): Conv2d(320, 1920, kernel_size=(1, 1), stride=(1, 1), bias=False)\n",
                            "                (1): BatchNorm2d(1920, eps=1e-05, momentum=0.1, affine=True, track_running_stats=True)\n",
                            "                (2): SiLU(inplace=True)\n",
                            "              )\n",
                            "              (1): Conv2dNormActivation(\n",
                            "                (0): Conv2d(1920, 1920, kernel_size=(3, 3), stride=(1, 1), padding=(1, 1), groups=1920, bias=False)\n",
                            "                (1): BatchNorm2d(1920, eps=1e-05, momentum=0.1, affine=True, track_running_stats=True)\n",
                            "                (2): SiLU(inplace=True)\n",
                            "              )\n",
                            "              (2): SqueezeExcitation(\n",
                            "                (avgpool): AdaptiveAvgPool2d(output_size=1)\n",
                            "                (fc1): Conv2d(1920, 80, kernel_size=(1, 1), stride=(1, 1))\n",
                            "                (fc2): Conv2d(80, 1920, kernel_size=(1, 1), stride=(1, 1))\n",
                            "                (activation): SiLU(inplace=True)\n",
                            "                (scale_activation): Sigmoid()\n",
                            "              )\n",
                            "              (3): Conv2dNormActivation(\n",
                            "                (0): Conv2d(1920, 320, kernel_size=(1, 1), stride=(1, 1), bias=False)\n",
                            "                (1): BatchNorm2d(320, eps=1e-05, momentum=0.1, affine=True, track_running_stats=True)\n",
                            "              )\n",
                            "            )\n",
                            "            (stochastic_depth): StochasticDepth(p=0.19130434782608696, mode=row)\n",
                            "          )\n",
                            "        )\n",
                            "        (8): Conv2dNormActivation(\n",
                            "          (0): Conv2d(320, 1280, kernel_size=(1, 1), stride=(1, 1), bias=False)\n",
                            "          (1): BatchNorm2d(1280, eps=1e-05, momentum=0.1, affine=True, track_running_stats=True)\n",
                            "          (2): SiLU(inplace=True)\n",
                            "        )\n",
                            "      )\n",
                            "      (avgpool): AdaptiveAvgPool2d(output_size=1)\n",
                            "      (classifier): Sequential(\n",
                            "        (0): Dropout(p=0.2, inplace=True)\n",
                            "        (1): Linear(in_features=1280, out_features=21, bias=True)\n",
                            "      )\n",
                            "    )\n",
                            "  )\n",
                            "  (train_metric): cmAP()\n",
                            "  (valid_metric): cmAP()\n",
                            "  (test_metric): cmAP()\n",
                            "  (valid_metric_best): MaxMetric()\n",
                            "  (valid_add_metrics): MetricCollection(\n",
                            "    (MultilabelAUROC): MultilabelAUROC()\n",
                            "    (T1Accuracy): TopKAccuracy()\n",
                            "    (T3Accuracy): TopKAccuracy()\n",
                            "    (mAP): mAP(),\n",
                            "    prefix=val/\n",
                            "  )\n",
                            "  (test_add_metrics): MetricCollection(\n",
                            "    (MultilabelAUROC): MultilabelAUROC()\n",
                            "    (T1Accuracy): TopKAccuracy()\n",
                            "    (T3Accuracy): TopKAccuracy()\n",
                            "    (mAP): mAP(),\n",
                            "    prefix=test/\n",
                            "  )\n",
                            "  (test_complete_metrics): MetricCollection(\n",
                            "    (cmAP5): cmAP5(\n",
                            "      (multilabel_ap): MultilabelAveragePrecision()\n",
                            "    )\n",
                            "    (pcmAP): pcmAP(),\n",
                            "    prefix=test/\n",
                            "  )\n",
                            ")"
                        ]
                    },
                    "execution_count": 10,
                    "metadata": {},
                    "output_type": "execute_result"
                }
            ],
            "source": [
                "model"
            ]
        },
        {
            "cell_type": "code",
            "execution_count": 11,
            "id": "93cc4646",
            "metadata": {},
            "outputs": [
                {
                    "name": "stderr",
                    "output_type": "stream",
                    "text": [
                        "You are using a CUDA device ('NVIDIA A100 80GB PCIe') that has Tensor Cores. To properly utilize them, you should set `torch.set_float32_matmul_precision('medium' | 'high')` which will trade-off precision for performance. For more details, read https://pytorch.org/docs/stable/generated/torch.set_float32_matmul_precision.html#torch.set_float32_matmul_precision\n",
                        "LOCAL_RANK: 0 - CUDA_VISIBLE_DEVICES: [0,1,2]\n",
                        "\n",
                        "  | Name                  | Type                   | Params\n",
                        "-----------------------------------------------------------------\n",
                        "0 | loss                  | BCEWithLogitsLoss      | 0     \n",
                        "1 | model                 | EfficientNetClassifier | 6.5 M \n",
                        "2 | train_metric          | cmAP                   | 0     \n",
                        "3 | valid_metric          | cmAP                   | 0     \n",
                        "4 | test_metric           | cmAP                   | 0     \n",
                        "5 | valid_metric_best     | MaxMetric              | 0     \n",
                        "6 | valid_add_metrics     | MetricCollection       | 0     \n",
                        "7 | test_add_metrics      | MetricCollection       | 0     \n",
                        "8 | test_complete_metrics | MetricCollection       | 0     \n",
                        "-----------------------------------------------------------------\n",
                        "6.5 M     Trainable params\n",
                        "0         Non-trainable params\n",
                        "6.5 M     Total params\n",
                        "26.158    Total estimated model params size (MB)\n"
                    ]
                }
            ],
            "source": [
                "trainer.fit(model, dm)"
            ]
        },
        {
            "cell_type": "markdown",
            "id": "73be30bd-772f-407f-9925-ef247dbc8219",
            "metadata": {},
            "source": [
                "## Configuration of BirdSet Data Pipeline\n",
                "\n",
                "The BirdSet Data Pipeline offers a robust and flexible configuration system, primarily designed to streamline the process of setting up your data processing environment. While this notebook presents hardcoded configurations for simplicity, it's important to note that these settings can be dynamically managed using advanced configuration tools like Hydra. Hydra is a powerful utility that enables flexible and scalable configuration management, allowing you to adapt the pipeline settings to various environments or use cases seamlessly. For an in-depth understanding of Hydra, consider visiting [Hydra's official documentation](https://hydra.cc/docs/intro).\n",
                "\n",
                "Tipp! Detailed information is provided in the docstrings of the classes and functions. You can access them by hovering over the class or function name in your IDE or by opening the source file in a text editor."
            ]
        },
        {
            "cell_type": "markdown",
            "id": "7ad76228",
            "metadata": {},
            "source": [
                "### BirdSetDataModule\n",
                "The `BirdSetDataModule` is a [PyTorch Lightning DataModule](https://lightning.ai/docs/pytorch/stable/data/datamodule.html#lightningdatamodule) that encapsulates the entire data pipeline. It inherits from `BaseDataModuleHF` which is a base class for all DataModules that use [HuggingFace datasets libary](https://huggingface.co/docs/datasets/index).\n",
                "\n",
                "To initialize the `BirdSetDataModule`, you need to provide the following parameters:\n",
                "\n",
                "```python\n",
                "from src.datamodule.birdset_datamodule import BirdSetDataModule\n",
                "\n",
                "data_module = BirdSetDataModule(\n",
                "    dataset=dataset_config, #dataset (DatasetConfig): The configuration for the dataset.\n",
                "    loaders=loaders_config, #loaders (LoadersConfig): The configuration for the loaders.\n",
                "    transforms=transforms, #transforms (BirdSetTransformsWrapper): The transforms to be applied to the data.\n",
                "    mapper=mapper #mapper (XCEventMapping): The mapping for the events.\n",
                ")\n",
                "```\n",
                "\n",
                "We will now walk through each of these parameters to understand their functionality and configuration.\n"
            ]
        },
        {
            "cell_type": "markdown",
            "id": "5158f248-890f-47d0-8b16-68758a314685",
            "metadata": {},
            "source": [
                "### 1. Dataset Configuration\n",
                "\n",
                "Configuring the dataset is the first step in configuring the BirdSet data pipeline, here you specify which dataset you want to load, how many classes it has, and how the data is split into train, validation, and test sets. The `DatasetConfig` class is used to configure the dataset."
            ]
        },
        {
            "cell_type": "code",
            "execution_count": 1,
            "id": "33cca9fe-2ac0-4418-93d1-e8ad5fd37786",
            "metadata": {},
            "outputs": [],
            "source": [
                "from birdset.datamodule.base_datamodule import DatasetConfig\n",
                "\n",
                "dataset_config = DatasetConfig(\n",
                "    data_dir='../../data_birdset/HSN',\n",
                "    dataset_name='HSN',\n",
                "    hf_path='DBD-research-group/BirdSet',\n",
                "    hf_name='HSN',\n",
                "    n_classes=21,\n",
                "    n_workers=1,\n",
                "    val_split=0.2,\n",
                "    task=\"multilabel\",\n",
                "    subset=None,\n",
                "    sampling_rate=32000,\n",
                "    class_weights_sampler=None,\n",
                "    classlimit=500,\n",
                "    eventlimit=5,\n",
                ")"
            ]
        },
        {
            "cell_type": "markdown",
            "id": "e8ea4694-e2e8-4b71-a2ad-6b004850f7e1",
            "metadata": {
                "tags": []
            },
            "source": [
                "Here's a brief overview of the parameters used in the `DatasetConfig` class:\n",
                "\n",
                "- `data_dir`: Specifies the directory where the dataset files are stored. **Important**: The dataset uses a lot of disk space, so make sure you have enough storage available.\n",
                "- `dataset_name`: The name assigned to the dataset.\n",
                "- `hf_path`: The path to the dataset stored on HuggingFace.\n",
                "- `hf_name`: The name of the dataset on HuggingFace.\n",
                "- `seed`: A seed value for ensuring reproducibility across runs.\n",
                "- `n_classes`: The total number of distinct classes in the dataset.\n",
                "- `n_workers`: The number of worker processes used for data loading.\n",
                "- `val_split`: The proportion of the dataset reserved for validation.\n",
                "- `task`: Defines the type of task (e.g., 'multilabel' or 'multiclass').\n",
                "- `sampling_rate`: The sampling rate for audio data processing.\n",
                "- `class_weights_sampler`: Indicates whether to use class weights in the sampler for handling imbalanced datasets.\n",
                "- `class_limit`: The maximum number of samples per class.\n",
                "- `eventlimit`: Defines the maximum number of audio events processed per audio file, capping the quantity to ensure balance across files."
            ]
        },
        {
            "cell_type": "markdown",
            "id": "fdc2a0b4-c98c-4e95-9b51-3e7f17d038eb",
            "metadata": {},
            "source": [
                "#### Important Note:\n",
                "- The `class_weights_loss` parameter is currently deprecated and only implemented for focal loss. It's recommended to utilize the `class_weights_sampler` instead, as it has shown to yield favorable results, particularly as evidenced by the winner of the [BirdCLEF 2023](https://www.kaggle.com/competitions/birdclef-2023) challenge."
            ]
        },
        {
            "cell_type": "markdown",
            "id": "5f58a9d4-aabd-43b7-b6f6-e7acbb4cefeb",
            "metadata": {},
            "source": [
                "Selecting appropriate values for these parameters is crucial, as they directly influence the efficiency of the training process and the overall performance of the model."
            ]
        },
        {
            "cell_type": "markdown",
            "id": "5734f65a-8fb3-4468-8fa2-7bccff9f8097",
            "metadata": {},
            "source": [
                "### 2. Dataloader Configuration\n",
                "\n",
                "Once the dataset is configured, the next crucial step is setting up the data loaders. Data loaders are pivotal in efficiently feeding data into the model during both the training and testing phases. They manage the data flow, ensuring that the model is supplied with a consistent stream of data batches. In this section, we'll use the `LoaderConfig` and `LoadersConfig` classes to define different configurations for the training and testing data loaders."
            ]
        },
        {
            "cell_type": "code",
            "execution_count": 4,
            "id": "5a49150e-4ce1-4ed4-abc7-9d376eb9c3b4",
            "metadata": {},
            "outputs": [],
            "source": [
                "from birdset.datamodule.base_datamodule import LoaderConfig, LoadersConfig\n",
                "# Configuration for the training data loader\n",
                "train_loader_config = LoaderConfig(\n",
                "    batch_size=32,\n",
                "    shuffle=True,\n",
                "    num_workers=8,\n",
                "    pin_memory=False,\n",
                "    drop_last=True,\n",
                "    persistent_workers=False,\n",
                "    #prefetch_factor=None,\n",
                ")\n",
                "\n",
                "# Configuration for the testing data loader\n",
                "test_loader_config = LoaderConfig(\n",
                "    batch_size=32,\n",
                "    shuffle=False,\n",
                "    num_workers=8,\n",
                "    pin_memory=False,\n",
                "    drop_last=False,\n",
                "    persistent_workers=False,\n",
                "    #prefetch_factor=None,\n",
                ")\n",
                "\n",
                "# Aggregating the loader configurations\n",
                "loaders_config = LoadersConfig(\n",
                "    train=train_loader_config,\n",
                "    valid=test_loader_config,\n",
                "    test=test_loader_config,\n",
                ")"
            ]
        },
        {
            "cell_type": "markdown",
            "id": "3ea42652-6857-4d0e-be29-8f50928aad0b",
            "metadata": {},
            "source": [
                "Here's a brief overview of the parameters used in the `LoaderConfig` class:\n",
                "\n",
                "- `batch_size`: Specifies the number of samples contained in each batch. This is a crucial parameter as it impacts memory utilization and model performance.\n",
                "- `shuffle`: Determines whether the data is shuffled at the beginning of each epoch. Shuffling is typically used for training data to ensure model robustness and prevent overfitting.\n",
                "- `num_workers`: Sets the number of subprocesses to be used for data loading. More workers can speed up the data loading process but also increase memory consumption.\n",
                "- `pin_memory`: When set to `True`, enables the DataLoader to copy Tensors into CUDA pinned memory before returning them. This can lead to faster data transfer to CUDA-enabled GPUs.\n",
                "- `drop_last`: Determines whether to drop the last incomplete batch. Setting this to `True` is useful when the total size of the dataset is not divisible by the batch size.\n",
                "- `persistent_workers`: Indicates whether the data loader should keep the workers alive for the next epoch. This can improve performance at the cost of memory.\n",
                "- `prefetch_factor`: Defines the number of samples loaded in advance by each worker. This parameter is commented out here and can be adjusted based on specific requirements.\n",
                "\n",
                "Proper configuration of the data loaders is essential as it directly influences the efficiency of the training process, hardware resource utilization, and ultimately, the performance of the model."
            ]
        },
        {
            "cell_type": "markdown",
            "id": "09a2390d-937a-46c8-8829-94ff3eca2b28",
            "metadata": {},
            "source": [
                "### 3. Configuration of TransformationsWrapper\n",
                "\n",
                "Transformations play a critical role in the data preparation process within the BirdSet data pipeline. These operations, applied before the data is fed into the model, encompass a range of augmentation techniques designed to regularize the model and prevent overfitting. Properly configured transformations not only enhance the diversity and quality of the training data but also help the model generalize better to new, unseen data.\n",
                "\n",
                "In the BirdSet framework, transformations are meticulously orchestrated through the `BirdSetTransformsWrapper` class. This wrapper acts as a comprehensive interface for defining and applying various transformations and augmentations to the data. It ensures that the data is consistently and effectively transformed, aligning with the specific requirements of the model and the inherent characteristics of the dataset.\n",
                "\n",
                "By configuring the `transforms_wrapper` using the `BirdSetTransformsWrapper` class, you gain precise control over how the data is manipulated during the preprocessing phase.\n",
                "\n",
                "To initialize the `BirdSetTransformsWrapper`, you need to provide the following parameters:\n",
                "\n",
                "```python\n",
                "from src.datamodule.components.transforms import BirdSetTransformsWrapper\n",
                "\n",
                "transforms = BirdSetTransformsWrapper(\n",
                "    task: Literal['multiclass', 'multilabel'] = \"multilabel\",\n",
                "    sampling_rate: int = 32000,\n",
                "    model_type: Literal['vision', 'waveform'] = \"waveform\",\n",
                "    spectrogram_augmentations: DictConfig = DictConfig({}),\n",
                "    waveform_augmentations: DictConfig = DictConfig({}),\n",
                "    decoding: EventDecoding | None = None,\n",
                "    feature_extractor: DefaultFeatureExtractor = DefaultFeatureExtractor(),\n",
                "    max_length: int = 5,\n",
                "    nocall_sampler: DictConfig = DictConfig({}),\n",
                "    preprocessing: PreprocessingConfig = PreprocessingConfig()\n",
                ")\n",
                "```\n",
                "\n",
                "We will go through each of these parameters to understand their functionality and configuration."
            ]
        },
        {
            "cell_type": "markdown",
            "id": "239b8432",
            "metadata": {},
            "source": [
                "#### 3.1 Dataset and Model specific parameters\n",
                "The following parameters ensure that the transformations are tailored to the specific requirements of the dataset and the model:\n",
                "\n",
                "- `task`: Defines the type of task (e.g., 'multilabel' or 'multiclass').\n",
                "- `sampling_rate`: The sampling rate for audio data processing.\n",
                "- `model_type`: Specifies the type of model (e.g., 'vision' or 'waveform'). In case of a vison model, the input data is expected to be a spectrogram, while for a waveform model, the input data is the raw audio waveform.\n",
                "- max_length: The maximum length of the audio files in seconds."
            ]
        },
        {
            "cell_type": "markdown",
            "id": "a16af9b0-b4da-47a3-a551-433009c4739d",
            "metadata": {},
            "source": [
                "#### 3.2 Augmentations\n",
                "\n",
                "Augmentations are powerful techniques applied to the data to introduce diversity and variability. They are particularly useful in audio and signal processing to enhance the robustness of models against variations in input data. In the BirdSet framework, you can configure waveform and spectrogram augmentations as follows:"
            ]
        },
        {
            "cell_type": "markdown",
            "id": "306dfe3d-b6a1-41e9-ab21-ac551e501dd9",
            "metadata": {
                "tags": []
            },
            "source": [
                "**Waveform Augmentations**\n",
                "\n",
                "These augmentations are applied directly to the audio waveform. In BirdSet, you can use any waveform augmentation technique as long as it can be composed by the [torch-audiomentations Compose function](https://github.com/asteroid-team/torch-audiomentations/blob/main/torch_audiomentations/core/composition.py). You can add waveform augmentations as follows:"
            ]
        },
        {
            "cell_type": "code",
            "execution_count": 5,
            "id": "263b67d3-0a2f-4ccf-b8eb-d55af0236ac9",
            "metadata": {},
            "outputs": [],
            "source": [
                "from torch_audiomentations import AddColoredNoise, PitchShift\n",
                "waveform_augmentation = {\n",
                "    \"colored_noise\": AddColoredNoise(p=0.2, min_snr_in_db=3.0, max_snr_in_db=30.0, min_f_decay=-2.0, max_f_decay=2.0),\n",
                "    \"pitch_shift\": PitchShift(p=0.2, sample_rate=32000, min_transpose_semitones=-4.0, max_transpose_semitones=4.0),\n",
                "}"
            ]
        },
        {
            "cell_type": "markdown",
            "id": "47c94eee-4cd7-49eb-b277-1902b48ced9e",
            "metadata": {},
            "source": [
                "In this example:\n",
                "- `colored_noise`: Adds colored noise to the audio signal to simulate various real-world noise conditions.\n",
                "- `pitch_shift`: Alters the pitch of the audio signal, which is useful for simulating different tonal variations."
            ]
        },
        {
            "cell_type": "markdown",
            "id": "daf77953-a58d-4e81-8e50-2d15be2ca0bf",
            "metadata": {},
            "source": [
                "**Spectrogram Augmentations**\n",
                "\n",
                "These augmentations are applied to the spectrogram representation of the audio. In BirdSet, you can use any spectrogram augmentation technique as long as it can be composed by the [torchvision Compose function](https://pytorch.org/vision/stable/generated/torchvision.transforms.Compose.html). You can add spectrogram augmentations as follows:"
            ]
        },
        {
            "cell_type": "code",
            "execution_count": 6,
            "id": "58e9af4b-879b-4095-92da-99a5e0992c9e",
            "metadata": {},
            "outputs": [],
            "source": [
                "from torchvision.transforms import RandomApply\n",
                "from torchaudio.transforms import TimeMasking, FrequencyMasking\n",
                "spectrogram_augmentations = {\n",
                "    \"time_masking\": RandomApply([TimeMasking(time_mask_param=100, iid_masks=True)], p=0.3),\n",
                "    \"frequency_masking\": RandomApply([FrequencyMasking(freq_mask_param=100, iid_masks=True)], p=0.5)\n",
                "}"
            ]
        },
        {
            "cell_type": "markdown",
            "id": "e8aca7d4-609d-4519-8675-ee7a35fa52c2",
            "metadata": {},
            "source": [
                "In this example:\n",
                "- `time_masking`: Randomly masks a sequence of consecutive time steps in the spectrogram, helping the model become invariant to small temporal shifts.\n",
                "- `frequency_masking`: Randomly masks a sequence of consecutive frequency channels, encouraging the model to be robust against frequency variations."
            ]
        },
        {
            "cell_type": "markdown",
            "id": "04268897-f6f4-4488-9d85-12cf23c15baf",
            "metadata": {},
            "source": [
                "Configuring the augmentations correctly is crucial as they directly influence the model's ability to learn from a diverse set of data representations, ultimately leading to better generalization and performance."
            ]
        },
        {
            "cell_type": "markdown",
            "id": "08ee00cb-31db-4f66-883f-623791389e06",
            "metadata": {},
            "source": [
                "#### 3.3 Decoding\n",
                "\n",
                "Decoding is a process, that converts the (compressed) data into a format that can be directly used by the model. In the BirdSet framework, we use the `EventDecoding` class by default. It is designed for preprocessing audio files in the context of event detection tasks. Its primary function is to ensure that each audio segment fed into the model is not only in the correct format, but also conditioned to improve the model's ability to identify and understand different audio events. Decoding is configured as follows:"
            ]
        },
        {
            "cell_type": "code",
            "execution_count": 7,
            "id": "b7e2b022-ae03-4940-99de-3bf4823ce506",
            "metadata": {},
            "outputs": [],
            "source": [
                "from birdset.datamodule.components import EventDecoding\n",
                "decoding = EventDecoding(\n",
                "    min_len=1.0,\n",
                "    max_len=5.0,\n",
                "    sampling_rate=32000,\n",
                "    extension_time=8,\n",
                "    extracted_interval=5,\n",
                ")"
            ]
        },
        {
            "cell_type": "markdown",
            "id": "8ad60adc-3a7e-4506-9c7e-529074359b9f",
            "metadata": {},
            "source": [
                "Key Parameters:\n",
                "- `_target_`: Specifies the EventDecoding component to be used in the data processing pipeline.\n",
                "- `min_len` and `max_len`: Determine the minimum and maximum duration (in seconds) of the audio segments after decoding. These constraints ensure that each processed audio segment is of a suitable length for the model.\n",
                "- `sampling_rate`: Defines the sampling rate to which the audio should be resampled. This standardizes the input data's sampling rate, making it consistent for model processing.\n",
                "- `extension_time`: Refers to the time (in seconds) by which the duration of an audio event is extended. This parameter is crucial for ensuring that shorter audio events are sufficiently long for the model to process effectively.\n",
                "- `extracted_interval`: Denotes the fixed duration (in seconds) of the audio segment that is randomly extracted from the extended audio event."
            ]
        },
        {
            "cell_type": "markdown",
            "id": "1f6723e8-1b8c-4dcd-b55d-0e934f6f704f",
            "metadata": {},
            "source": [
                "Decoding is performed on the fly, ensuring that the data fed into the model is always in the correct format, even when the source data comes in various encoded forms."
            ]
        },
        {
            "cell_type": "markdown",
            "id": "af655211-4a1a-4015-b40f-a6f6fbf2647c",
            "metadata": {},
            "source": [
                "#### 3.4 Feature Extraction\n",
                "\n",
                "Feature extraction is a pivotal step in transforming raw data into a structured format that is suitable for model training. The `DefaultFeatureExtractor` in BirdSet is tailored for processing waveform data, providing a range of functionalities to prepare the data for model consumption."
            ]
        },
        {
            "cell_type": "code",
            "execution_count": 8,
            "id": "bbf56c70-dfc1-4bd4-8b91-a0e40ac06380",
            "metadata": {},
            "outputs": [],
            "source": [
                "from birdset.datamodule.components import DefaultFeatureExtractor\n",
                "feature_extractor = DefaultFeatureExtractor(\n",
                "    feature_size=1,\n",
                "    sampling_rate=32000,\n",
                "    padding_value=0.0,\n",
                "    return_attention_mask=False,\n",
                ")"
            ]
        },
        {
            "cell_type": "markdown",
            "id": "1f84eaf7-0d06-4a5d-91d1-55ede47349f5",
            "metadata": {},
            "source": [
                "Key Parameters:\n",
                "- `feature_size`: Determines the size of the extracted features.\n",
                "- `sampling_rate`: The sampling rate at which the audio data should be processed.\n",
                "- `padding_value`: The value used for padding shorter sequences to a consistent length.\n",
                "- `return_attention_mask`: Indicates whether an attention mask should be returned along with the processed features."
            ]
        },
        {
            "cell_type": "markdown",
            "id": "d6ae4db7-fa6a-4768-a00a-1e588d0534ac",
            "metadata": {},
            "source": [
                "This component is crucial for ensuring that the input data to the model is in a consistent and processable format, catering to models that require structured input in the form of PyTorch tensors."
            ]
        },
        {
            "cell_type": "markdown",
            "id": "98891b2a",
            "metadata": {},
            "source": [
                "#### 3.5 No-call Sampler\n",
                "You can use the `NoCallMixer` to add no-call samples to the dataset. This is particularly useful for training models to recognize the absence of bird calls. The `NoCallMixer` is configured as follows:\n",
                "```python\n",
                "from src.datamodule.components.no_call_sampler import NoCallSampler\n",
                "\n",
                "nocall_sampler = NoCallMixer(\n",
                "    directory: str = \"path/to/no_call_samples\",\n",
                "    p: float = 0.075,\n",
                "    sampling_rate: int = 32000,\n",
                "    length: int = 5,\n",
                "    n_classes: int = 21,\n",
                ")\n",
                "```\n"
            ]
        },
        {
            "cell_type": "code",
            "execution_count": 9,
            "id": "2300978e",
            "metadata": {},
            "outputs": [],
            "source": [
                "# Since this would require to have the dataset downloaded (see `download_background_noise.ipynb`, we will not use this for now\n",
                "nocall_sampler = None"
            ]
        },
        {
            "cell_type": "markdown",
            "id": "e75a91ff-07b7-48f2-a115-7a15de770c52",
            "metadata": {},
            "source": [
                "#### 3.6 Configuration of Data Preprocessing\n",
                "\n",
                "Data preprocessing is a fundamental step in the BirdSet data pipeline, ensuring that the raw data is adequately conditioned and transformed, making it suitable for model consumption. The `PreprocessingConfig` class allows for a detailed specification of various preprocessing parameters, each carefully selected to meet the unique demands of your dataset and model. Here's how you can configure the data preprocessing in the BirdSet pipeline:"
            ]
        },
        {
            "cell_type": "code",
            "execution_count": 10,
            "id": "235ed383-b28f-4575-9a8b-02fff555e812",
            "metadata": {},
            "outputs": [],
            "source": [
                "from torchaudio.transforms import Spectrogram\n",
                "from birdset.datamodule.components.resize import Resizer\n",
                "from birdset.datamodule.components.augmentations import PowerToDB\n",
                "from birdset.datamodule.components.transforms import PreprocessingConfig\n",
                "\n",
                "# Creating the preprocessing configuration\n",
                "preprocessing = PreprocessingConfig(\n",
                "        spectrogram_conversion= Spectrogram(\n",
                "            n_fft=1024,\n",
                "            hop_length=320,\n",
                "            power=2.0,\n",
                "        ),\n",
                "        resizer=Resizer(\n",
                "            db_scale=True,\n",
                "            target_height=None,\n",
                "            target_width=1024,\n",
                "        ),\n",
                "        dbscale_conversion=PowerToDB(),\n",
                "        normalize_spectrogram=True,\n",
                "        normalize_waveform=None,\n",
                "        mean=4.268, # calculated on AudioSet\n",
                "        std=4.569 # calculated on AudioSet\n",
                "    )"
            ]
        },
        {
            "cell_type": "markdown",
            "id": "0eff94aa-3191-41e8-a2ec-4393e8418c94",
            "metadata": {},
            "source": [
                "Here's a brief overview of the parameters used in the `PreprocessingConfig` class:\n",
                "\n",
                "- `spectrogram_conversion`: This is an instance of the Spectrogram class from torchaudio.transforms. It is used to convert the audio waveform to a spectrogram. The parameters n_fft, hop_length, and power are used to configure the spectrogram conversion.\n",
                "\n",
                "    - `n_fft`: Th` size of the FFT, which will also determine the size of the window used for the STFT. It is set to 1024.\n",
                "    - `hop_length`: The number of samples between successive frames in the STFT. It is set to 320.\n",
                "    - `power`: The exponent for the magnitude spectrogram, e.g., 1 for energy, 2 for power, etc. It is set to 2.0.\n",
                "    - `resizer`: This is an instance of the Resizer class from src.datamodule.components.resize. It is used to resize the spectrogram. The parameters db_scale and target_width are used to configure the resizing.\n",
                "\n",
                "- `db_scale`: If set to True, the spectrogram is converted to dB scale. It is set to True.\n",
                "- `target_height`: The target height for the resized spectrogram. It is not set in this case.\n",
                "- target_width: The target width for the resized spectrogram. It is set to 1024.\n",
                "- `dbscale_conversion`: This is an instance of the PowerToDB class from src.datamodule.components.augmentations. It is used to convert the spectrogram to a dB scale.\n",
                "\n",
                "- `normalize_spectrogram`: If set to True, the spectrogram is normalized. It is set to True.\n",
                "\n",
                "- `normalize_waveform`: If set to a value, the audio waveform is normalized. It is not set in this case.\n",
                "\n",
                "- ``mean``: The mean value used for normalization. It is set to 4.268, which is calculated on AudioSet.\n",
                "\n",
                "- `std`: The standard deviation used for normalization. It is set to 4.569, which is calculated on AudioSet.\n",
                "\n",
                "\n",
                "By accurately configuring these preprocessing parameters, you ensure that the input data to the model is standardized and optimized for the learning process, which is essential for achieving high performance."
            ]
        },
        {
            "cell_type": "markdown",
            "id": "d993142c-54a2-43a0-9e4e-b977571b03fd",
            "metadata": {},
            "source": [
                "#### 3.7 Initiating the BirdSetTransformsWrapper\n"
            ]
        },
        {
            "cell_type": "code",
            "execution_count": 11,
            "id": "267876cf",
            "metadata": {},
            "outputs": [],
            "source": [
                "from birdset.datamodule.components.transforms import BirdSetTransformsWrapper\n",
                "transforms = BirdSetTransformsWrapper(\n",
                "    task=\"multilabel\",\n",
                "    sampling_rate=32000,\n",
                "    model_type=\"vision\",\n",
                "    spectrogram_augmentations=spectrogram_augmentations,\n",
                "    waveform_augmentations=waveform_augmentation,\n",
                "    decoding=decoding,\n",
                "    feature_extractor=feature_extractor,\n",
                "    max_length=5,\n",
                "    nocall_sampler=nocall_sampler,\n",
                "    preprocessing=preprocessing,\n",
                ")"
            ]
        },
        {
            "cell_type": "markdown",
            "id": "fb170e58-deed-4b52-ba18-160681b5dba0",
            "metadata": {},
            "source": [
                "### 4. Configuration of Event Mappings\n",
                "\n",
                "Event mapping plays a pivotal role in the data pipeline, serving as the bridge between raw dataset events and the structured input required by the model. This process ensures that each event in the dataset is accurately represented and can be effectively utilized during model training. By default, we use [bambird](https://www.sciencedirect.com/science/article/pii/S1574954122004022?casa_token=HEbcdB5MyRMAAAAA:saYbr1WNlJTs-kAZOtzMrNt5r1sN_69E7bMjfCJu2A4zlLLFoIt-5-Cht2Wryg59851H_PWgfHzw) for event mapping, which is implemented in the `XCEventMapping` class. Within the BirdSet framework, event mappings are configured as follows:"
            ]
        },
        {
            "cell_type": "code",
            "execution_count": 12,
            "id": "d4f30431-6972-4536-b323-88b7378e47c7",
            "metadata": {},
            "outputs": [],
            "source": [
                "from birdset.datamodule.components import XCEventMapping\n",
                "# Instantiate the event mapper\n",
                "mapper = XCEventMapping(\n",
                "            biggest_cluster=True,\n",
                "            no_call=False,\n",
                "        )"
            ]
        },
        {
            "cell_type": "markdown",
            "id": "bd405878-31de-4fbc-9729-20410747c89d",
            "metadata": {},
            "source": [
                "Key Parameters in Event Mapping:\n",
                "- `biggest_cluster`: If set to `True`, the mapper focuses on the biggest cluster of events, which can be particularly useful for datasets with imbalanced event distributions.\n",
                "- ``: Specifies the maximum number of events to consider. This can be used to limit the scope of the mapping, although it's usually already managed by the `DatasetConfig`.\n",
                "- `no_call`: Indicates whether 'no-call' events should be included. In this configuration, it's set to `False` as the no-call samples are handled separately by the `nocall_sampler`."
            ]
        },
        {
            "cell_type": "markdown",
            "id": "fedc44f5-852c-4231-bafd-4757ee27841f",
            "metadata": {},
            "source": [
                "Properly configuring the event mappings is essential for ensuring that the model receives accurately structured and meaningful data, which is a cornerstone for effective model training and robust performance."
            ]
        },
        {
            "cell_type": "markdown",
            "id": "704cfdb6-d25c-46b7-a1ee-47d4b834e01f",
            "metadata": {},
            "source": [
                "## Creating the BirdSet Datamodule\n",
                "\n",
                "The BirdSet Datamodule plays a central role in the BirdSet data pipeline, offering streamlined handling and preprocessing of BirdSet datasets to ensure they are primed for model training. Let's delve into the setup process:"
            ]
        },
        {
            "cell_type": "markdown",
            "id": "60180aa6-285c-4879-abca-e88b29578897",
            "metadata": {},
            "source": [
                "### Imports\n",
                "First, we import the necessary modules. `BirdSetDataModule` is responsible for managing the BirdSet datasets, while the `logging` module is used for logging information during the data processing steps."
            ]
        },
        {
            "cell_type": "code",
            "execution_count": 13,
            "id": "0c76242c-928d-4404-922d-30c462681bb0",
            "metadata": {},
            "outputs": [],
            "source": [
                "import logging \n",
                "import os\n",
                "\n",
                "from birdset.datamodule.birdset_datamodule import BirdSetDataModule"
            ]
        },
        {
            "cell_type": "markdown",
            "id": "29444ab9-1b1c-4ea2-b85c-c55b280f2c16",
            "metadata": {},
            "source": [
                "### Creating Cache Directory\n",
                "The cache directory is a dedicated space for storing processed data. Utilizing a cache directory can significantly expedite subsequent data loading operations by avoiding redundant data processing. Here's how to create and manage a cache directory effectively:"
            ]
        },
        {
            "cell_type": "code",
            "execution_count": 14,
            "id": "8c8b7b7a-2c44-40d1-a7db-1355d2aefe82",
            "metadata": {},
            "outputs": [],
            "source": [
                "# Log the absolute path of the dataset\n",
                "logging.info(f\"Dataset path: <{os.path.abspath(dataset_config.data_dir)}>\")\n",
                "\n",
                "# Create the dataset directory if it does not exist\n",
                "os.makedirs(dataset_config.data_dir, exist_ok=True)"
            ]
        },
        {
            "cell_type": "markdown",
            "id": "82895c4e-93ac-4590-aeb0-b0acb1f9909b",
            "metadata": {},
            "source": [
                "This approach ensures:\n",
                "- Organized data management: By maintaining a structured directory for your datasets, you facilitate easier access and management of your data assets.\n",
                "- Efficient data loading: By caching processed data, subsequent loads are much faster, which is particularly beneficial when working with large datasets.\n",
                "\n",
                "By carefully setting up the BirdSet Datamodule and managing your cache directory, you enhance the efficiency and reliability of your data pipeline, ensuring that your datasets are always ready for model training."
            ]
        },
        {
            "cell_type": "markdown",
            "id": "d764504c-f167-40b4-9297-6ca1184c5668",
            "metadata": {},
            "source": [
                "### Datamodule Initialization\n",
                "\n",
                "The `BirdSetDataModule` class plays a pivotal role in orchestrating the data pipeline. It consolidates the dataset configuration, data loaders, transformations, and event mappings into a cohesive structure, ensuring a clean and manageable workflow. Here's how the BirdSetDataModule is initialized:"
            ]
        },
        {
            "cell_type": "code",
            "execution_count": 15,
            "id": "d0586ee6-9cad-4270-acb9-931cf046b6ab",
            "metadata": {},
            "outputs": [],
            "source": [
                "# Initialize the BirdSetDataModule\n",
                "datamodule = BirdSetDataModule(\n",
                "        dataset=dataset_config,\n",
                "        loaders=loaders_config,\n",
                "        transforms=transforms,\n",
                "        mapper=mapper,\n",
                "    )"
            ]
        },
        {
            "cell_type": "markdown",
            "id": "cb0982ec-199c-43bc-a2e6-8732f2356cc9",
            "metadata": {},
            "source": [
                "Here's a brief overview of the parameters used in the `BirdSetDataModule` class:\n",
                "- `dataset`: The configuration settings for the dataset. It defines how the data is structured and managed.\n",
                "- `loaders`: Configuration settings for the data loaders, determining how data is batched and fed into the model.\n",
                "- `transforms`: The set of transformations and augmentations applied to the data, ensuring that it's properly conditioned for the model.\n",
                "- `mapper`: The event mapping configuration, essential for translating raw dataset events into a structured format that the model can interpret."
            ]
        },
        {
            "cell_type": "markdown",
            "id": "88ab439e-2ee1-471f-9e38-15dfbc12cdfc",
            "metadata": {},
            "source": [
                "### Data Preparation\n",
                "\n",
                "The data preparation stage is where the actual data processing takes place. This stage is critical in ensuring that the data is correctly preprocessed, structured, and ready for model training."
            ]
        },
        {
            "cell_type": "code",
            "execution_count": 16,
            "id": "ee400c19-41a3-4a5e-9011-509bdd319e7b",
            "metadata": {},
            "outputs": [
                {
                    "data": {
                        "application/vnd.jupyter.widget-view+json": {
                            "model_id": "25ed54c457b9459fadb74493ed3d92ed",
                            "version_major": 2,
                            "version_minor": 0
                        },
                        "text/plain": [
                            "Map:   0%|          | 0/5197 [00:00<?, ? examples/s]"
                        ]
                    },
                    "metadata": {},
                    "output_type": "display_data"
                },
                {
                    "data": {
                        "application/vnd.jupyter.widget-view+json": {
                            "model_id": "329496e1a4724b6487a39ddb5017574b",
                            "version_major": 2,
                            "version_minor": 0
                        },
                        "text/plain": [
                            "Map:   0%|          | 0/37176 [00:00<?, ? examples/s]"
                        ]
                    },
                    "metadata": {},
                    "output_type": "display_data"
                },
                {
                    "name": "stderr",
                    "output_type": "stream",
                    "text": [
                        "Processing labels: 100%|██████████| 21/21 [00:01<00:00, 11.28it/s]\n"
                    ]
                },
                {
                    "data": {
                        "application/vnd.jupyter.widget-view+json": {
                            "model_id": "a86e43fb85444d11bb716594e9fc07ff",
                            "version_major": 2,
                            "version_minor": 0
                        },
                        "text/plain": [
                            "Map:   0%|          | 0/17348 [00:00<?, ? examples/s]"
                        ]
                    },
                    "metadata": {},
                    "output_type": "display_data"
                },
                {
                    "data": {
                        "application/vnd.jupyter.widget-view+json": {
                            "model_id": "56dbe5d77a9c4c5e8c9be8c7c0a76595",
                            "version_major": 2,
                            "version_minor": 0
                        },
                        "text/plain": [
                            "Map:   0%|          | 0/12000 [00:00<?, ? examples/s]"
                        ]
                    },
                    "metadata": {},
                    "output_type": "display_data"
                },
                {
                    "data": {
                        "application/vnd.jupyter.widget-view+json": {
                            "model_id": "510f1066cf1e4fdc9bbd2ad8f26bca5b",
                            "version_major": 2,
                            "version_minor": 0
                        },
                        "text/plain": [
                            "Saving the dataset (0/1 shards):   0%|          | 0/13878 [00:00<?, ? examples/s]"
                        ]
                    },
                    "metadata": {},
                    "output_type": "display_data"
                },
                {
                    "data": {
                        "application/vnd.jupyter.widget-view+json": {
                            "model_id": "d84626e477a2411a84f99d21b5a8f4ea",
                            "version_major": 2,
                            "version_minor": 0
                        },
                        "text/plain": [
                            "Saving the dataset (0/1 shards):   0%|          | 0/3470 [00:00<?, ? examples/s]"
                        ]
                    },
                    "metadata": {},
                    "output_type": "display_data"
                },
                {
                    "data": {
                        "application/vnd.jupyter.widget-view+json": {
                            "model_id": "8156322a98c544ea9ccedeb04814be28",
                            "version_major": 2,
                            "version_minor": 0
                        },
                        "text/plain": [
                            "Saving the dataset (0/1 shards):   0%|          | 0/12000 [00:00<?, ? examples/s]"
                        ]
                    },
                    "metadata": {},
                    "output_type": "display_data"
                }
            ],
            "source": [
                "# Prepare the data for training\n",
                "datamodule.prepare_data()"
            ]
        },
        {
            "cell_type": "markdown",
            "id": "eb9cf461-1fb8-4bb4-8db3-f7b4b4830036",
            "metadata": {},
            "source": [
                "The `prepare_data()` method encompasses various steps, including downloading the data (if not already locally available), applying the preprocessing steps defined in the transformations, and organizing the data into a format that is compatible with the model. It's a method that encapsulates the entire data preparation workflow, ensuring that the data is optimally prepared for the training process.\n",
                "\n",
                "This methodical approach to data preparation and modularization of the data pipeline components in the BirdSet framework contributes significantly to the efficiency, maintainability, and robustness of the machine learning lifecycle.\n",
                "\n",
                "**Hint**: If you recive an error concerning a not existing huggingface dataset, please make sure you are logged in to HuggingFace (see [Log in to Huggingface](#log-in-to-huggingface))."
            ]
        },
        {
            "cell_type": "markdown",
            "id": "932e3987-0f9a-4452-8b82-54c0ea96180e",
            "metadata": {},
            "source": [
                "### Datamodule Setup for Training Phase\n",
                "\n",
                "Setting up the datamodule for the training phase is a crucial step in the BirdSet data pipeline. This setup involves initializing the training and validation dataloaders, which play a vital role in supplying the model with data during the training process. The setup is performed using the `setup(stage=\"fit\")` method:"
            ]
        },
        {
            "cell_type": "code",
            "execution_count": 17,
            "id": "a252adb3-539e-434c-adcb-2ec2c1f7c996",
            "metadata": {},
            "outputs": [],
            "source": [
                "# Setup the datamodule for the training phase\n",
                "datamodule.setup(stage=\"fit\")\n",
                "\n",
                "# Retrieve the training and validation dataloaders\n",
                "train_loader = datamodule.train_dataloader()\n",
                "validation_loader = datamodule.val_dataloader()"
            ]
        },
        {
            "cell_type": "code",
            "execution_count": 18,
            "id": "2048c240-bac0-465e-836f-1d9718c3a1ce",
            "metadata": {},
            "outputs": [
                {
                    "data": {
                        "text/plain": [
                            "(dict_keys(['input_values', 'labels']),\n",
                            " torch.Size([32, 1, 128, 1024]),\n",
                            " torch.Size([32, 21]))"
                        ]
                    },
                    "execution_count": 18,
                    "metadata": {},
                    "output_type": "execute_result"
                }
            ],
            "source": [
                "# Fetch a sample batch from the training dataloader\n",
                "for batch in train_loader:\n",
                "    break\n",
                "\n",
                "# Inspect the keys and shapes of the data in the batch\n",
                "batch.keys(), batch[\"input_values\"].shape, batch[\"labels\"].shape"
            ]
        },
        {
            "cell_type": "markdown",
            "id": "00066181-de6f-4980-90dc-458d6b92f27d",
            "metadata": {},
            "source": [
                "This code snippet demonstrates:\n",
                "- The initialization of the training phase.\n",
                "- The retrieval of training and validation dataloaders.\n",
                "- Fetching and inspecting a sample batch from the training dataloader.\n",
                "- The shapes of `input_values` and `labels` indicate the batch size, number of channels (if applicable), and dimensions of the input data and labels, respectively."
            ]
        },
        {
            "cell_type": "markdown",
            "id": "ed731d9c-7aea-49ac-9df9-4fc61774abbc",
            "metadata": {},
            "source": [
                "### Datamodule Setup for Test Phase\n",
                "\n",
                "Similarly, the datamodule is set up for the test phase to ensure that the model can be effectively evaluated using the test data:"
            ]
        },
        {
            "cell_type": "code",
            "execution_count": 19,
            "id": "5db95322-ca2b-4f8f-b419-40529d7c92b5",
            "metadata": {},
            "outputs": [],
            "source": [
                "# Setup the datamodule for the test phase\n",
                "datamodule.setup(stage=\"test\")\n",
                "\n",
                "# Retrieve the test dataloader\n",
                "test_loader = datamodule.test_dataloader()"
            ]
        },
        {
            "cell_type": "markdown",
            "id": "7d5ed904-f95b-4bad-a03b-531de0a67dc7",
            "metadata": {},
            "source": [
                "The `setup(stage=\"test\")` method prepares the datamodule specifically for the test phase, and `test_dataloader()` retrieves the test dataloader, which is instrumental for batching and loading the test data efficiently during the model evaluation process.\n",
                "\n",
                "By methodically setting up the datamodule for both training and test phases, you ensure that the model has access to well-prepared data, which is essential for accurate training, validation, and testing."
            ]
        },
        {
            "cell_type": "markdown",
            "id": "2567af44-494a-4547-b57b-9b487e57a520",
            "metadata": {},
            "source": [
                "### Usage in TensorFlow\n",
                "\n",
                "Utilizing the BirdSet datamodule in a TensorFlow environment involves integrating the prepared dataloaders with TensorFlow's training and evaluation workflows. This integration ensures that the data is fed into TensorFlow models efficiently and in a format that TensorFlow can process. Here's how you can set up the BirdSet datamodule for TensorFlow compatibility:"
            ]
        },
        {
            "cell_type": "code",
            "execution_count": 20,
            "id": "ce1c99c0-201a-4cae-9e9e-d4c6f9512fed",
            "metadata": {},
            "outputs": [],
            "source": [
                "# Setup the datamodule for the training phase\n",
                "datamodule.setup(stage=\"fit\")\n",
                "\n",
                "# Retrieve the training and validation datasets\n",
                "train_loader = datamodule.train_dataset\n",
                "validation_loader = datamodule.val_dataset\n",
                "\n",
                "# Setup the datamodule for the test phase\n",
                "datamodule.setup(stage=\"test\")\n",
                "\n",
                "# Retrieve the test dataset\n",
                "test_loader = datamodule.test_dataset"
            ]
        },
        {
            "cell_type": "markdown",
            "id": "d8bda355-34f2-42b2-b57a-b6112f48f49c",
            "metadata": {},
            "source": [
                "#### Key Considerations:\n",
                "- `train_dataset`, `validation_dataset`, and `test_dataset` are the datasets prepared by the BirdSet datamodule, ready to be used in TensorFlow's training and evaluation routines.\n",
                "- It's important to ensure that these datasets are in a format compatible with TensorFlow. This might involve additional steps such as converting the data to `tf.data.Dataset` objects or applying necessary transformations to align with TensorFlow's data handling mechanisms.\n",
                "- More information on this integration process can be found in [HuggingFace's documentation](https://huggingface.co/docs/datasets/use_with_tensorflow).\n",
                "\n",
                "By following these steps, you can leverage the robust data preprocessing and management capabilities of the BirdSet datamodule within a TensorFlow environment, facilitating an efficient and streamlined model training and evaluation process."
            ]
        },
        {
            "cell_type": "markdown",
            "id": "456bf946-c60a-451b-b290-5249ac68e36b",
            "metadata": {},
            "source": [
                "### Mapping of Labels to eBird Codes\n",
                "\n",
                "The eBird codes in the BirdSet datasets are in integer format. However, we can map these numeric labels to their corresponding eBird codes as defined in the `dataset_info.json` file (it is created during data preprocessing in the folder where the preprocessed data is stored; i.e. in `data_dir` of the `DatasetConfig`). The `get_label_to_category_mapping_from_metadata` function does this by parsing the JSON file and creating a dictionary that maps each numeric label to its corresponding eBird code in string format."
            ]
        },
        {
            "cell_type": "code",
            "execution_count": 21,
            "id": "9ebe88e2-a74c-4dd5-94ab-9193418f764b",
            "metadata": {},
            "outputs": [],
            "source": [
                "from typing import Dict\n",
                "\n",
                "def get_label_to_category_mapping_from_metadata(\n",
                "    file_path: str, task: str\n",
                ") -> Dict[int, str]:\n",
                "    \"\"\"\n",
                "    Reads a JSON file and extracts the mapping of labels to eBird codes.\n",
                "\n",
                "    The function expects the JSON structure to be in a specific format, where the mapping\n",
                "    is a list of names located under the keys 'features' -> 'labels' -> 'names'.\n",
                "    The index in the list corresponds to the label, and the value at that index is the eBird code.\n",
                "\n",
                "    Args:\n",
                "    - file_path (str): The path to the JSON file containing the label to eBird code mapping.\n",
                "    - task (str): The type of task for which to get the mapping. Expected values are \"multiclass\" or \"multilabel\".\n",
                "\n",
                "    Returns:\n",
                "    - Dict[int, str]: A dictionary where each key is a label (integer) and the corresponding value is the eBird code.\n",
                "\n",
                "    Raises:\n",
                "    - FileNotFoundError: If the file at `file_path` does not exist.\n",
                "    - json.JSONDecodeError: If the file is not a valid JSON.\n",
                "    - KeyError: If the expected keys ('features', 'labels', 'names') are not found in the JSON structure.\n",
                "    \"\"\"\n",
                "\n",
                "    # Open the file and read the JSON data\n",
                "    with open(file_path, \"r\") as file:\n",
                "        dataset_info = json.load(file)\n",
                "\n",
                "    # Extract the list of eBird codes from the loaded JSON structure.\n",
                "    # Note: This assumes a specific structure of the JSON data.\n",
                "    # If the structure is different, this line will raise a KeyError.\n",
                "    if task == \"multiclass\":\n",
                "        ebird_codes_list = dataset_info[\"features\"][\"labels\"][\"names\"]\n",
                "    elif task == \"multilabel\":\n",
                "        ebird_codes_list = dataset_info[\"features\"][\"labels\"][\"feature\"][\"names\"]\n",
                "    else:\n",
                "        # If the task is not recognized (not multiclass or multilabel), raise an error.\n",
                "        raise NotImplementedError(\n",
                "            f\"Only the multiclass and multilabel tasks are implemented, not task {task}.\"\n",
                "        )\n",
                "\n",
                "    # Create a dictionary mapping each label (index) to the corresponding eBird code.\n",
                "    mapping = {label: ebird_code for label, ebird_code in enumerate(ebird_codes_list)}\n",
                "\n",
                "    return mapping"
            ]
        }
    ],
    "metadata": {
        "kernelspec": {
            "display_name": "src-xS3fZVNL-py3.10",
            "language": "python",
            "name": "python3"
        },
        "language_info": {
            "codemirror_mode": {
                "name": "ipython",
                "version": 3
            },
            "file_extension": ".py",
            "mimetype": "text/x-python",
            "name": "python",
            "nbconvert_exporter": "python",
            "pygments_lexer": "ipython3",
            "version": "3.10.12"
        }
    },
    "nbformat": 4,
    "nbformat_minor": 5
=======
 "cells": [
  {
   "cell_type": "markdown",
   "id": "5ed02a1b-72ee-475e-9794-a6c0396fea10",
   "metadata": {},
   "source": [
    "# BirdSet Data Pipeline Tutorial\n",
    "\n",
    "This Jupyter notebook provides a comprehensive guide to setting up and configuring a data pipeline tailored for bird classification in audio files. The tutorial is structured to walk you through each component of the pipeline, ensuring a clear understanding of its functionality and configuration. Whether you are processing raw audio data or spectrograms, this notebook aims to provide you with the necessary knowledge to efficiently set up your data pipeline."
   ]
  },
  {
   "cell_type": "markdown",
   "id": "0909c001-7d00-4a0f-a16c-c984e7d91740",
   "metadata": {},
   "source": [
    "## Installation\n",
    "\n",
    "### Prerequisites\n",
    "Before initiating the installation process of the BirdSet pipeline, it's crucial to ensure that your computing environment meets the following prerequisites:\n",
    "- **Python**: You should have Python version 3.10 or higher installed on your system.\n",
    "\n",
    "### Installation Steps\n",
    "The BirdSet pipeline can be installed using either of the two methods: via Conda with Pip, or using Poetry. Select the method that best suits your preference and follow the corresponding steps below.\n",
    "\n",
    "#### Using Conda and Pip\n",
    "\n",
    "1. **Create a Conda Environment**: Begin by setting up a dedicated environment for BirdSet. This is a best practice to manage dependencies and avoid potential conflicts with other packages in your system.\n",
    "\n",
    "   ```bash\n",
    "   conda create -n birdset python=3.10\n",
    "   ```\n",
    "\n",
    "   After the environment is successfully created, activate it:\n",
    "\n",
    "   ```bash\n",
    "   conda activate birdset\n",
    "   ```\n",
    "\n",
    "2. **Install BirdSet**: Proceed with cloning the BirdSet repository and installing the package in editable mode. This approach is beneficial as it allows any modifications you make to the BirdSet code to be reflected immediately without the need for reinstallation.\n",
    "\n",
    "   ```bash\n",
    "   git clone https://github.com/DBD-research-group/BirdSet.git\n",
    "   cd BirdSet\n",
    "   pip install -e .\n",
    "   ```\n",
    "\n",
    "#### Using Poetry\n",
    "\n",
    "1. **Clone the Repository**: Start with cloning the BirdSet repository to your local machine and navigate to the cloned directory.\n",
    "\n",
    "   ```bash\n",
    "   git clone https://github.com/DBD-research-group/BirdSet.git\n",
    "   cd BirdSet\n",
    "   ```\n",
    "\n",
    "2. **Install Dependencies and Activate Environment**: Install all the necessary dependencies with Poetry and then activate the Poetry shell environment.\n",
    "\n",
    "   ```bash\n",
    "   poetry install\n",
    "   poetry shell\n",
    "   ```"
   ]
  },
  {
   "cell_type": "markdown",
   "id": "41a4f398-f18d-42e4-a6b5-02329f1f5567",
   "metadata": {},
   "source": [
    "## Log in to Huggingface\n",
    "\n",
    "Our datasets are shared via HuggingFace Datasets in our [HuggingFace BirdSet repository](https://huggingface.co/datasets/DBD-research-group/birdset_v1). Huggingface is a central hub for sharing and utilizing datasets and models, particularly beneficial for machine learning and data science projects. For accessing private datasets hosted on HuggingFace, you need to be authenticated. Here's how you can log in to HuggingFace:\n",
    "\n",
    "1. **Install HuggingFace CLI**: If you haven't already, you need to install the HuggingFace CLI (Command Line Interface). This tool enables you to interact with HuggingFace services directly from your terminal. You can install it using pip:\n",
    "\n",
    "   ```bash\n",
    "   pip install huggingface_hub\n",
    "   ```\n",
    "\n",
    "2. **Login via CLI**: Once the HuggingFace CLI is installed, you can log in to your HuggingFace account directly from your terminal. This step is essential for accessing private datasets or contributing to the HuggingFace community. Use the following command:\n",
    "\n",
    "   ```bash\n",
    "   huggingface-cli login\n",
    "   ```\n",
    "\n",
    "   After executing this command, you'll be prompted to enter your HuggingFace credentials ([User Access Token](https://huggingface.co/docs/hub/security-tokens)). Once authenticated, your credentials will be saved locally, allowing seamless access to HuggingFace resources."
   ]
  },
  {
   "cell_type": "markdown",
   "id": "89c29ea2",
   "metadata": {},
   "source": [
    "## TLDR;\n",
    "To get started with the default configuration, you can use the following code snippet to set up the BirdSet pipeline to load the [High Sierras](https://zenodo.org/records/7525805) test dataset (10,296 samples) including a train set (5,197 samples) with matching bird classes from [xeno-canto](https://xeno-canto.org/). The total size of the dataset is 6.2GB. The samples will be provided as spectrograms with a resolution of `128x1024` pixels in batches of size `32`, the labels are one-hot encoded for a multilabel classification task. Down below you find further information on how to configure the pipeline to your needs."
   ]
  },
  {
   "cell_type": "code",
   "outputs": [
    {
     "name": "stdout",
     "output_type": "stream",
     "text": [
      "torch.Size([32, 1, 128, 1024])\n",
      "torch.Size([32, 21])\n"
     ]
    }
   ],
   "source": [
    "from birdset.datamodule import DatasetConfig\n",
    "from birdset.datamodule.birdset_datamodule import BirdSetDataModule\n",
    "\n",
    "# initiate the data module\n",
    "dm = BirdSetDataModule(\n",
    "    dataset= DatasetConfig(\n",
    "        data_dir='../../data_birdset/HSN',\n",
    "        dataset_name='HSN',\n",
    "        hf_path='DBD-research-group/BirdSet',\n",
    "        hf_name='HSN',\n",
    "        n_workers=3,\n",
    "        val_split=0.2,\n",
    "        task=\"multilabel\",\n",
    "        classlimit=500,\n",
    "        eventlimit=5,\n",
    "        sampling_rate=32000,\n",
    "    ),\n",
    ")\n",
    "# prepare the data (download dataset, ...)\n",
    "dm.prepare_data()\n",
    "# setup the dataloaders\n",
    "dm.setup(stage=\"fit\")\n",
    "# get the dataloaders\n",
    "train_loader = dm.train_dataloader()\n",
    "# get the first batch\n",
    "batch = next(iter(train_loader))\n",
    "# get shape of the batch\n",
    "print(batch[\"input_values\"].shape)\n",
    "print(batch[\"labels\"].shape)\n",
    "#batch"
   ],
   "metadata": {
    "ExecuteTime": {
     "end_time": "2024-05-27T10:25:54.876793900Z",
     "start_time": "2024-05-27T10:25:54.663332400Z"
    }
   },
   "id": "9f345d07",
   "execution_count": 3
  },
  {
   "cell_type": "code",
   "execution_count": null,
   "id": "5584fa7f",
   "metadata": {},
   "outputs": [],
   "source": [
    "from lightning import Trainer\n",
    "min_epochs = 1\n",
    "max_epochs = 5\n",
    "trainer = Trainer(min_epochs=min_epochs, max_epochs=max_epochs, accelerator=\"gpu\", devices=1, fast_dev_run=True)"
   ]
  },
  {
   "cell_type": "code",
   "execution_count": 7,
   "id": "4481caa6",
   "metadata": {
    "ExecuteTime": {
     "end_time": "2024-05-27T10:27:01.894487400Z",
     "start_time": "2024-05-27T10:27:01.330278300Z"
    }
   },
   "outputs": [],
   "source": [
    "from birdset.modules.base_module import BaseModule\n",
    "model = BaseModule(\n",
    "    len_trainset=dm.len_trainset,\n",
    "    task=dm.task,\n",
    "    batch_size=dm.train_batch_size,\n",
    "    num_epochs=max_epochs)"
   ]
  },
  {
   "cell_type": "code",
   "execution_count": null,
   "id": "93cc4646",
   "metadata": {},
   "outputs": [],
   "source": [
    "trainer.fit(model, dm)"
   ]
  },
  {
   "cell_type": "code",
   "outputs": [],
   "source": [
    "trainer.test(model, dm)"
   ],
   "metadata": {
    "collapsed": false
   },
   "id": "8c79c1fe0cc397d6",
   "execution_count": null
  },
  {
   "cell_type": "markdown",
   "id": "73be30bd-772f-407f-9925-ef247dbc8219",
   "metadata": {},
   "source": [
    "## Configuration of BirdSet Data Pipeline\n",
    "\n",
    "The BirdSet Data Pipeline offers a robust and flexible configuration system, primarily designed to streamline the process of setting up your data processing environment. While this notebook presents hardcoded configurations for simplicity, it's important to note that these settings can be dynamically managed using advanced configuration tools like Hydra. Hydra is a powerful utility that enables flexible and scalable configuration management, allowing you to adapt the pipeline settings to various environments or use cases seamlessly. For an in-depth understanding of Hydra, consider visiting [Hydra's official documentation](https://hydra.cc/docs/intro).\n",
    "\n",
    "Tipp! Detailed information is provided in the docstrings of the classes and functions. You can access them by hovering over the class or function name in your IDE or by opening the source file in a text editor."
   ]
  },
  {
   "cell_type": "markdown",
   "id": "7ad76228",
   "metadata": {},
   "source": [
    "### BirdSetDataModule\n",
    "The `BirdSetDataModule` is a [PyTorch Lightning DataModule](https://lightning.ai/docs/pytorch/stable/data/datamodule.html#lightningdatamodule) that encapsulates the entire data pipeline. It inherits from `BaseDataModuleHF` which is a base class for all DataModules that use [HuggingFace datasets libary](https://huggingface.co/docs/datasets/index).\n",
    "\n",
    "To initialize the `BirdSetDataModule`, you need to provide the following parameters:\n",
    "\n",
    "```python\n",
    "from src.datamodule.birdset_datamodule import BirdSetDataModule\n",
    "\n",
    "data_module = BirdSetDataModule(\n",
    "    dataset=dataset_config, #dataset (DatasetConfig): The configuration for the dataset.\n",
    "    loaders=loaders_config, #loaders (LoadersConfig): The configuration for the loaders.\n",
    "    transforms=transforms, #transforms (BirdSetTransformsWrapper): The transforms to be applied to the data.\n",
    "    mapper=mapper #mapper (XCEventMapping): The mapping for the events.\n",
    ")\n",
    "```\n",
    "\n",
    "We will now walk through each of these parameters to understand their functionality and configuration.\n"
   ]
  },
  {
   "cell_type": "markdown",
   "id": "5158f248-890f-47d0-8b16-68758a314685",
   "metadata": {},
   "source": [
    "### 1. Dataset Configuration\n",
    "\n",
    "Configuring the dataset is the first step in configuring the BirdSet data pipeline, here you specify which dataset you want to load, how many classes it has, and how the data is split into train, validation, and test sets. The `DatasetConfig` class is used to configure the dataset."
   ]
  },
  {
   "cell_type": "code",
   "execution_count": 7,
   "id": "33cca9fe-2ac0-4418-93d1-e8ad5fd37786",
   "metadata": {
    "ExecuteTime": {
     "end_time": "2024-05-23T08:55:39.449314Z",
     "start_time": "2024-05-23T08:55:39.380976700Z"
    }
   },
   "outputs": [],
   "source": [
    "from birdset.datamodule import DatasetConfig\n",
    "\n",
    "dataset_config = DatasetConfig(\n",
    "    data_dir='../../data_birdset/HSN',\n",
    "    dataset_name='HSN',\n",
    "    hf_path='DBD-research-group/BirdSet',\n",
    "    hf_name='HSN',\n",
    "    n_workers=1,\n",
    "    val_split=0.2,\n",
    "    task=\"multilabel\",\n",
    "    subset=None,\n",
    "    sampling_rate=32000,\n",
    "    class_weights_sampler=None,\n",
    "    classlimit=500,\n",
    "    eventlimit=5,\n",
    ")"
   ]
  },
  {
   "cell_type": "markdown",
   "id": "e8ea4694-e2e8-4b71-a2ad-6b004850f7e1",
   "metadata": {
    "tags": []
   },
   "source": [
    "Here's a brief overview of the parameters used in the `DatasetConfig` class:\n",
    "\n",
    "- `data_dir`: Specifies the directory where the dataset files are stored. **Important**: The dataset uses a lot of disk space, so make sure you have enough storage available.\n",
    "- `dataset_name`: The name assigned to the dataset.\n",
    "- `hf_path`: The path to the dataset stored on HuggingFace.\n",
    "- `hf_name`: The name of the dataset on HuggingFace.\n",
    "- `seed`: A seed value for ensuring reproducibility across runs.\n",
    "- `n_classes`: The total number of distinct classes in the dataset.\n",
    "- `n_workers`: The number of worker processes used for data loading.\n",
    "- `val_split`: The proportion of the dataset reserved for validation.\n",
    "- `task`: Defines the type of task (e.g., 'multilabel' or 'multiclass').\n",
    "- `sampling_rate`: The sampling rate for audio data processing.\n",
    "- `class_weights_sampler`: Indicates whether to use class weights in the sampler for handling imbalanced datasets.\n",
    "- `class_limit`: The maximum number of samples per class.\n",
    "- `eventlimit`: Defines the maximum number of audio events processed per audio file, capping the quantity to ensure balance across files."
   ]
  },
  {
   "cell_type": "markdown",
   "id": "fdc2a0b4-c98c-4e95-9b51-3e7f17d038eb",
   "metadata": {},
   "source": [
    "#### Important Note:\n",
    "- The `class_weights_loss` parameter is currently deprecated and only implemented for focal loss. It's recommended to utilize the `class_weights_sampler` instead, as it has shown to yield favorable results, particularly as evidenced by the winner of the [BirdCLEF 2023](https://www.kaggle.com/competitions/birdclef-2023) challenge."
   ]
  },
  {
   "cell_type": "markdown",
   "id": "5f58a9d4-aabd-43b7-b6f6-e7acbb4cefeb",
   "metadata": {},
   "source": [
    "Selecting appropriate values for these parameters is crucial, as they directly influence the efficiency of the training process and the overall performance of the model."
   ]
  },
  {
   "cell_type": "markdown",
   "id": "5734f65a-8fb3-4468-8fa2-7bccff9f8097",
   "metadata": {},
   "source": [
    "### 2. Dataloader Configuration\n",
    "\n",
    "Once the dataset is configured, the next crucial step is setting up the data loaders. Data loaders are pivotal in efficiently feeding data into the model during both the training and testing phases. They manage the data flow, ensuring that the model is supplied with a consistent stream of data batches. In this section, we'll use the `LoaderConfig` and `LoadersConfig` classes to define different configurations for the training and testing data loaders."
   ]
  },
  {
   "cell_type": "code",
   "execution_count": 8,
   "id": "5a49150e-4ce1-4ed4-abc7-9d376eb9c3b4",
   "metadata": {
    "ExecuteTime": {
     "end_time": "2024-05-23T08:55:43.941782600Z",
     "start_time": "2024-05-23T08:55:43.915891100Z"
    }
   },
   "outputs": [],
   "source": [
    "from birdset.datamodule import LoaderConfig, LoadersConfig\n",
    "# Configuration for the training data loader\n",
    "train_loader_config = LoaderConfig(\n",
    "    batch_size=32,\n",
    "    shuffle=True,\n",
    "    num_workers=8,\n",
    "    pin_memory=False,\n",
    "    drop_last=True,\n",
    "    persistent_workers=False,\n",
    "    #prefetch_factor=None,\n",
    ")\n",
    "\n",
    "# Configuration for the testing data loader\n",
    "test_loader_config = LoaderConfig(\n",
    "    batch_size=32,\n",
    "    shuffle=False,\n",
    "    num_workers=8,\n",
    "    pin_memory=False,\n",
    "    drop_last=False,\n",
    "    persistent_workers=False,\n",
    "    #prefetch_factor=None,\n",
    ")\n",
    "\n",
    "# Aggregating the loader configurations\n",
    "loaders_config = LoadersConfig(\n",
    "    train=train_loader_config,\n",
    "    valid=test_loader_config,\n",
    "    test=test_loader_config,\n",
    ")"
   ]
  },
  {
   "cell_type": "markdown",
   "id": "3ea42652-6857-4d0e-be29-8f50928aad0b",
   "metadata": {},
   "source": [
    "Here's a brief overview of the parameters used in the `LoaderConfig` class:\n",
    "\n",
    "- `batch_size`: Specifies the number of samples contained in each batch. This is a crucial parameter as it impacts memory utilization and model performance.\n",
    "- `shuffle`: Determines whether the data is shuffled at the beginning of each epoch. Shuffling is typically used for training data to ensure model robustness and prevent overfitting.\n",
    "- `num_workers`: Sets the number of subprocesses to be used for data loading. More workers can speed up the data loading process but also increase memory consumption.\n",
    "- `pin_memory`: When set to `True`, enables the DataLoader to copy Tensors into CUDA pinned memory before returning them. This can lead to faster data transfer to CUDA-enabled GPUs.\n",
    "- `drop_last`: Determines whether to drop the last incomplete batch. Setting this to `True` is useful when the total size of the dataset is not divisible by the batch size.\n",
    "- `persistent_workers`: Indicates whether the data loader should keep the workers alive for the next epoch. This can improve performance at the cost of memory.\n",
    "- `prefetch_factor`: Defines the number of samples loaded in advance by each worker. This parameter is commented out here and can be adjusted based on specific requirements.\n",
    "\n",
    "Proper configuration of the data loaders is essential as it directly influences the efficiency of the training process, hardware resource utilization, and ultimately, the performance of the model."
   ]
  },
  {
   "cell_type": "markdown",
   "id": "09a2390d-937a-46c8-8829-94ff3eca2b28",
   "metadata": {},
   "source": [
    "### 3. Configuration of TransformationsWrapper\n",
    "\n",
    "Transformations play a critical role in the data preparation process within the BirdSet data pipeline. These operations, applied before the data is fed into the model, encompass a range of augmentation techniques designed to regularize the model and prevent overfitting. Properly configured transformations not only enhance the diversity and quality of the training data but also help the model generalize better to new, unseen data.\n",
    "\n",
    "In the BirdSet framework, transformations are meticulously orchestrated through the `BirdSetTransformsWrapper` class. This wrapper acts as a comprehensive interface for defining and applying various transformations and augmentations to the data. It ensures that the data is consistently and effectively transformed, aligning with the specific requirements of the model and the inherent characteristics of the dataset.\n",
    "\n",
    "By configuring the `transforms_wrapper` using the `BirdSetTransformsWrapper` class, you gain precise control over how the data is manipulated during the preprocessing phase.\n",
    "\n",
    "To initialize the `BirdSetTransformsWrapper`, you need to provide the following parameters:\n",
    "\n",
    "```python\n",
    "from src.datamodule.components.transforms import BirdSetTransformsWrapper\n",
    "\n",
    "transforms = BirdSetTransformsWrapper(\n",
    "    task: Literal['multiclass', 'multilabel'] = \"multilabel\",\n",
    "    sampling_rate: int = 32000,\n",
    "    model_type: Literal['vision', 'waveform'] = \"waveform\",\n",
    "    spectrogram_augmentations: DictConfig = DictConfig({}),\n",
    "    waveform_augmentations: DictConfig = DictConfig({}),\n",
    "    decoding: EventDecoding | None = None,\n",
    "    feature_extractor: DefaultFeatureExtractor = DefaultFeatureExtractor(),\n",
    "    max_length: int = 5,\n",
    "    nocall_sampler: DictConfig = DictConfig({}),\n",
    "    preprocessing: PreprocessingConfig = PreprocessingConfig()\n",
    ")\n",
    "```\n",
    "\n",
    "We will go through each of these parameters to understand their functionality and configuration."
   ]
  },
  {
   "cell_type": "markdown",
   "id": "239b8432",
   "metadata": {},
   "source": [
    "#### 3.1 Dataset and Model specific parameters\n",
    "The following parameters ensure that the transformations are tailored to the specific requirements of the dataset and the model:\n",
    "\n",
    "- `task`: Defines the type of task (e.g., 'multilabel' or 'multiclass').\n",
    "- `sampling_rate`: The sampling rate for audio data processing.\n",
    "- `model_type`: Specifies the type of model (e.g., 'vision' or 'waveform'). In case of a vison model, the input data is expected to be a spectrogram, while for a waveform model, the input data is the raw audio waveform.\n",
    "- max_length: The maximum length of the audio files in seconds."
   ]
  },
  {
   "cell_type": "markdown",
   "id": "a16af9b0-b4da-47a3-a551-433009c4739d",
   "metadata": {},
   "source": [
    "#### 3.2 Augmentations\n",
    "\n",
    "Augmentations are powerful techniques applied to the data to introduce diversity and variability. They are particularly useful in audio and signal processing to enhance the robustness of models against variations in input data. In the BirdSet framework, you can configure waveform and spectrogram augmentations as follows:"
   ]
  },
  {
   "cell_type": "markdown",
   "id": "306dfe3d-b6a1-41e9-ab21-ac551e501dd9",
   "metadata": {
    "tags": []
   },
   "source": [
    "**Waveform Augmentations**\n",
    "\n",
    "These augmentations are applied directly to the audio waveform. In BirdSet, you can use any waveform augmentation technique as long as it can be composed by the [torch-audiomentations Compose function](https://github.com/asteroid-team/torch-audiomentations/blob/main/torch_audiomentations/core/composition.py). You can add waveform augmentations as follows:"
   ]
  },
  {
   "cell_type": "code",
   "execution_count": 9,
   "id": "263b67d3-0a2f-4ccf-b8eb-d55af0236ac9",
   "metadata": {
    "ExecuteTime": {
     "end_time": "2024-05-23T08:55:48.164688100Z",
     "start_time": "2024-05-23T08:55:48.125622700Z"
    }
   },
   "outputs": [],
   "source": [
    "from torch_audiomentations import AddColoredNoise, PitchShift\n",
    "waveform_augmentation = {\n",
    "    \"colored_noise\": AddColoredNoise(p=0.2, min_snr_in_db=3.0, max_snr_in_db=30.0, min_f_decay=-2.0, max_f_decay=2.0),\n",
    "    \"pitch_shift\": PitchShift(p=0.2, sample_rate=32000, min_transpose_semitones=-4.0, max_transpose_semitones=4.0),\n",
    "}"
   ]
  },
  {
   "cell_type": "markdown",
   "id": "47c94eee-4cd7-49eb-b277-1902b48ced9e",
   "metadata": {},
   "source": [
    "In this example:\n",
    "- `colored_noise`: Adds colored noise to the audio signal to simulate various real-world noise conditions.\n",
    "- `pitch_shift`: Alters the pitch of the audio signal, which is useful for simulating different tonal variations."
   ]
  },
  {
   "cell_type": "markdown",
   "id": "daf77953-a58d-4e81-8e50-2d15be2ca0bf",
   "metadata": {},
   "source": [
    "**Spectrogram Augmentations**\n",
    "\n",
    "These augmentations are applied to the spectrogram representation of the audio. In BirdSet, you can use any spectrogram augmentation technique as long as it can be composed by the [torchvision Compose function](https://pytorch.org/vision/stable/generated/torchvision.transforms.Compose.html). You can add spectrogram augmentations as follows:"
   ]
  },
  {
   "cell_type": "code",
   "execution_count": 10,
   "id": "58e9af4b-879b-4095-92da-99a5e0992c9e",
   "metadata": {
    "ExecuteTime": {
     "end_time": "2024-05-23T08:55:50.790354600Z",
     "start_time": "2024-05-23T08:55:50.746233300Z"
    }
   },
   "outputs": [],
   "source": [
    "from torchvision.transforms import RandomApply\n",
    "from torchaudio.transforms import TimeMasking, FrequencyMasking\n",
    "spectrogram_augmentations = {\n",
    "    \"time_masking\": RandomApply([TimeMasking(time_mask_param=100, iid_masks=True)], p=0.3),\n",
    "    \"frequency_masking\": RandomApply([FrequencyMasking(freq_mask_param=100, iid_masks=True)], p=0.5)\n",
    "}"
   ]
  },
  {
   "cell_type": "markdown",
   "id": "e8aca7d4-609d-4519-8675-ee7a35fa52c2",
   "metadata": {},
   "source": [
    "In this example:\n",
    "- `time_masking`: Randomly masks a sequence of consecutive time steps in the spectrogram, helping the model become invariant to small temporal shifts.\n",
    "- `frequency_masking`: Randomly masks a sequence of consecutive frequency channels, encouraging the model to be robust against frequency variations."
   ]
  },
  {
   "cell_type": "markdown",
   "id": "04268897-f6f4-4488-9d85-12cf23c15baf",
   "metadata": {},
   "source": [
    "Configuring the augmentations correctly is crucial as they directly influence the model's ability to learn from a diverse set of data representations, ultimately leading to better generalization and performance."
   ]
  },
  {
   "cell_type": "markdown",
   "id": "08ee00cb-31db-4f66-883f-623791389e06",
   "metadata": {},
   "source": [
    "#### 3.3 Decoding\n",
    "\n",
    "Decoding is a process, that converts the (compressed) data into a format that can be directly used by the model. In the BirdSet framework, we use the `EventDecoding` class by default. It is designed for preprocessing audio files in the context of event detection tasks. Its primary function is to ensure that each audio segment fed into the model is not only in the correct format, but also conditioned to improve the model's ability to identify and understand different audio events. Decoding is configured as follows:"
   ]
  },
  {
   "cell_type": "code",
   "execution_count": 11,
   "id": "b7e2b022-ae03-4940-99de-3bf4823ce506",
   "metadata": {
    "ExecuteTime": {
     "end_time": "2024-05-23T08:55:53.127627600Z",
     "start_time": "2024-05-23T08:55:53.096907600Z"
    }
   },
   "outputs": [],
   "source": [
    "from birdset.datamodule.components import EventDecoding\n",
    "decoding = EventDecoding(\n",
    "    min_len=1.0,\n",
    "    max_len=5.0,\n",
    "    sampling_rate=32000,\n",
    "    extension_time=8,\n",
    "    extracted_interval=5,\n",
    ")"
   ]
  },
  {
   "cell_type": "markdown",
   "id": "8ad60adc-3a7e-4506-9c7e-529074359b9f",
   "metadata": {},
   "source": [
    "Key Parameters:\n",
    "- `_target_`: Specifies the EventDecoding component to be used in the data processing pipeline.\n",
    "- `min_len` and `max_len`: Determine the minimum and maximum duration (in seconds) of the audio segments after decoding. These constraints ensure that each processed audio segment is of a suitable length for the model.\n",
    "- `sampling_rate`: Defines the sampling rate to which the audio should be resampled. This standardizes the input data's sampling rate, making it consistent for model processing.\n",
    "- `extension_time`: Refers to the time (in seconds) by which the duration of an audio event is extended. This parameter is crucial for ensuring that shorter audio events are sufficiently long for the model to process effectively.\n",
    "- `extracted_interval`: Denotes the fixed duration (in seconds) of the audio segment that is randomly extracted from the extended audio event."
   ]
  },
  {
   "cell_type": "markdown",
   "id": "1f6723e8-1b8c-4dcd-b55d-0e934f6f704f",
   "metadata": {},
   "source": [
    "Decoding is performed on the fly, ensuring that the data fed into the model is always in the correct format, even when the source data comes in various encoded forms."
   ]
  },
  {
   "cell_type": "markdown",
   "id": "af655211-4a1a-4015-b40f-a6f6fbf2647c",
   "metadata": {},
   "source": [
    "#### 3.4 Feature Extraction\n",
    "\n",
    "Feature extraction is a pivotal step in transforming raw data into a structured format that is suitable for model training. The `DefaultFeatureExtractor` in BirdSet is tailored for processing waveform data, providing a range of functionalities to prepare the data for model consumption."
   ]
  },
  {
   "cell_type": "code",
   "execution_count": 12,
   "id": "bbf56c70-dfc1-4bd4-8b91-a0e40ac06380",
   "metadata": {
    "ExecuteTime": {
     "end_time": "2024-05-23T08:55:55.685254700Z",
     "start_time": "2024-05-23T08:55:55.665304600Z"
    }
   },
   "outputs": [],
   "source": [
    "from birdset.datamodule.components import DefaultFeatureExtractor\n",
    "feature_extractor = DefaultFeatureExtractor(\n",
    "    feature_size=1,\n",
    "    sampling_rate=32000,\n",
    "    padding_value=0.0,\n",
    "    return_attention_mask=False,\n",
    ")"
   ]
  },
  {
   "cell_type": "markdown",
   "id": "1f84eaf7-0d06-4a5d-91d1-55ede47349f5",
   "metadata": {},
   "source": [
    "Key Parameters:\n",
    "- `feature_size`: Determines the size of the extracted features.\n",
    "- `sampling_rate`: The sampling rate at which the audio data should be processed.\n",
    "- `padding_value`: The value used for padding shorter sequences to a consistent length.\n",
    "- `return_attention_mask`: Indicates whether an attention mask should be returned along with the processed features."
   ]
  },
  {
   "cell_type": "markdown",
   "id": "d6ae4db7-fa6a-4768-a00a-1e588d0534ac",
   "metadata": {},
   "source": [
    "This component is crucial for ensuring that the input data to the model is in a consistent and processable format, catering to models that require structured input in the form of PyTorch tensors."
   ]
  },
  {
   "cell_type": "markdown",
   "id": "98891b2a",
   "metadata": {},
   "source": [
    "#### 3.5 No-call Sampler\n",
    "You can use the `NoCallMixer` to add no-call samples to the dataset. This is particularly useful for training models to recognize the absence of bird calls. The `NoCallMixer` is configured as follows:\n",
    "```python\n",
    "from src.datamodule.components.no_call_sampler import NoCallSampler\n",
    "\n",
    "nocall_sampler = NoCallMixer(\n",
    "    directory: str = \"path/to/no_call_samples\",\n",
    "    p: float = 0.075,\n",
    "    sampling_rate: int = 32000,\n",
    "    length: int = 5,\n",
    "    n_classes: int = 21,\n",
    ")\n",
    "```\n"
   ]
  },
  {
   "cell_type": "code",
   "execution_count": 13,
   "id": "2300978e",
   "metadata": {
    "ExecuteTime": {
     "end_time": "2024-05-23T08:55:58.507189300Z",
     "start_time": "2024-05-23T08:55:58.462284500Z"
    }
   },
   "outputs": [],
   "source": [
    "# Since this would require to have the dataset downloaded (see `download_background_noise.ipynb`, we will not use this for now\n",
    "nocall_sampler = None"
   ]
  },
  {
   "cell_type": "markdown",
   "id": "e75a91ff-07b7-48f2-a115-7a15de770c52",
   "metadata": {},
   "source": [
    "#### 3.6 Configuration of Data Preprocessing\n",
    "\n",
    "Data preprocessing is a fundamental step in the BirdSet data pipeline, ensuring that the raw data is adequately conditioned and transformed, making it suitable for model consumption. The `PreprocessingConfig` class allows for a detailed specification of various preprocessing parameters, each carefully selected to meet the unique demands of your dataset and model. Here's how you can configure the data preprocessing in the BirdSet pipeline:"
   ]
  },
  {
   "cell_type": "code",
   "execution_count": 14,
   "id": "235ed383-b28f-4575-9a8b-02fff555e812",
   "metadata": {
    "ExecuteTime": {
     "end_time": "2024-05-23T08:56:00.635143200Z",
     "start_time": "2024-05-23T08:56:00.610853400Z"
    }
   },
   "outputs": [],
   "source": [
    "from torchaudio.transforms import Spectrogram\n",
    "from birdset.datamodule.components.resize import Resizer\n",
    "from birdset.datamodule.components.augmentations import PowerToDB\n",
    "from birdset.datamodule.components.transforms import PreprocessingConfig\n",
    "\n",
    "# Creating the preprocessing configuration\n",
    "preprocessing = PreprocessingConfig(\n",
    "        spectrogram_conversion= Spectrogram(\n",
    "            n_fft=1024,\n",
    "            hop_length=320,\n",
    "            power=2.0,\n",
    "        ),\n",
    "        resizer=Resizer(\n",
    "            db_scale=True,\n",
    "            target_height=None,\n",
    "            target_width=1024,\n",
    "        ),\n",
    "        dbscale_conversion=PowerToDB(),\n",
    "        normalize_spectrogram=True,\n",
    "        normalize_waveform=None,\n",
    "        mean=4.268, # calculated on AudioSet\n",
    "        std=4.569 # calculated on AudioSet\n",
    "    )"
   ]
  },
  {
   "cell_type": "markdown",
   "id": "0eff94aa-3191-41e8-a2ec-4393e8418c94",
   "metadata": {},
   "source": [
    "Here's a brief overview of the parameters used in the `PreprocessingConfig` class:\n",
    "\n",
    "- `spectrogram_conversion`: This is an instance of the Spectrogram class from torchaudio.transforms. It is used to convert the audio waveform to a spectrogram. The parameters n_fft, hop_length, and power are used to configure the spectrogram conversion.\n",
    "\n",
    "    - `n_fft`: Th` size of the FFT, which will also determine the size of the window used for the STFT. It is set to 1024.\n",
    "    - `hop_length`: The number of samples between successive frames in the STFT. It is set to 320.\n",
    "    - `power`: The exponent for the magnitude spectrogram, e.g., 1 for energy, 2 for power, etc. It is set to 2.0.\n",
    "    - `resizer`: This is an instance of the Resizer class from src.datamodule.components.resize. It is used to resize the spectrogram. The parameters db_scale and target_width are used to configure the resizing.\n",
    "\n",
    "- `db_scale`: If set to True, the spectrogram is converted to dB scale. It is set to True.\n",
    "- `target_height`: The target height for the resized spectrogram. It is not set in this case.\n",
    "- target_width: The target width for the resized spectrogram. It is set to 1024.\n",
    "- `dbscale_conversion`: This is an instance of the PowerToDB class from src.datamodule.components.augmentations. It is used to convert the spectrogram to a dB scale.\n",
    "\n",
    "- `normalize_spectrogram`: If set to True, the spectrogram is normalized. It is set to True.\n",
    "\n",
    "- `normalize_waveform`: If set to a value, the audio waveform is normalized. It is not set in this case.\n",
    "\n",
    "- ``mean``: The mean value used for normalization. It is set to 4.268, which is calculated on AudioSet.\n",
    "\n",
    "- `std`: The standard deviation used for normalization. It is set to 4.569, which is calculated on AudioSet.\n",
    "\n",
    "\n",
    "By accurately configuring these preprocessing parameters, you ensure that the input data to the model is standardized and optimized for the learning process, which is essential for achieving high performance."
   ]
  },
  {
   "cell_type": "markdown",
   "id": "d993142c-54a2-43a0-9e4e-b977571b03fd",
   "metadata": {},
   "source": [
    "#### 3.7 Initiating the BirdSetTransformsWrapper\n"
   ]
  },
  {
   "cell_type": "code",
   "execution_count": 15,
   "id": "267876cf",
   "metadata": {
    "ExecuteTime": {
     "end_time": "2024-05-23T08:56:03.756435400Z",
     "start_time": "2024-05-23T08:56:03.719469900Z"
    }
   },
   "outputs": [],
   "source": [
    "from birdset.datamodule.components.transforms import BirdSetTransformsWrapper\n",
    "transforms = BirdSetTransformsWrapper(\n",
    "    task=\"multilabel\",\n",
    "    sampling_rate=32000,\n",
    "    model_type=\"vision\",\n",
    "    spectrogram_augmentations=spectrogram_augmentations,\n",
    "    waveform_augmentations=waveform_augmentation,\n",
    "    decoding=decoding,\n",
    "    feature_extractor=feature_extractor,\n",
    "    max_length=5,\n",
    "    nocall_sampler=nocall_sampler,\n",
    "    preprocessing=preprocessing,\n",
    ")"
   ]
  },
  {
   "cell_type": "markdown",
   "id": "fb170e58-deed-4b52-ba18-160681b5dba0",
   "metadata": {},
   "source": [
    "### 4. Configuration of Event Mappings\n",
    "\n",
    "Event mapping plays a pivotal role in the data pipeline, serving as the bridge between raw dataset events and the structured input required by the model. This process ensures that each event in the dataset is accurately represented and can be effectively utilized during model training. By default, we use [bambird](https://www.sciencedirect.com/science/article/pii/S1574954122004022?casa_token=HEbcdB5MyRMAAAAA:saYbr1WNlJTs-kAZOtzMrNt5r1sN_69E7bMjfCJu2A4zlLLFoIt-5-Cht2Wryg59851H_PWgfHzw) for event mapping, which is implemented in the `XCEventMapping` class. Within the BirdSet framework, event mappings are configured as follows:"
   ]
  },
  {
   "cell_type": "code",
   "execution_count": 16,
   "id": "d4f30431-6972-4536-b323-88b7378e47c7",
   "metadata": {
    "ExecuteTime": {
     "end_time": "2024-05-23T08:56:06.004675200Z",
     "start_time": "2024-05-23T08:56:05.954028700Z"
    }
   },
   "outputs": [],
   "source": [
    "from birdset.datamodule.components import XCEventMapping\n",
    "# Instantiate the event mapper\n",
    "mapper = XCEventMapping(\n",
    "            biggest_cluster=True,\n",
    "            no_call=False,\n",
    "        )"
   ]
  },
  {
   "cell_type": "markdown",
   "id": "bd405878-31de-4fbc-9729-20410747c89d",
   "metadata": {},
   "source": [
    "Key Parameters in Event Mapping:\n",
    "- `biggest_cluster`: If set to `True`, the mapper focuses on the biggest cluster of events, which can be particularly useful for datasets with imbalanced event distributions.\n",
    "- ``: Specifies the maximum number of events to consider. This can be used to limit the scope of the mapping, although it's usually already managed by the `DatasetConfig`.\n",
    "- `no_call`: Indicates whether 'no-call' events should be included. In this configuration, it's set to `False` as the no-call samples are handled separately by the `nocall_sampler`."
   ]
  },
  {
   "cell_type": "markdown",
   "id": "fedc44f5-852c-4231-bafd-4757ee27841f",
   "metadata": {},
   "source": [
    "Properly configuring the event mappings is essential for ensuring that the model receives accurately structured and meaningful data, which is a cornerstone for effective model training and robust performance."
   ]
  },
  {
   "cell_type": "markdown",
   "id": "704cfdb6-d25c-46b7-a1ee-47d4b834e01f",
   "metadata": {},
   "source": [
    "## Creating the BirdSet Datamodule\n",
    "\n",
    "The BirdSet Datamodule plays a central role in the BirdSet data pipeline, offering streamlined handling and preprocessing of BirdSet datasets to ensure they are primed for model training. Let's delve into the setup process:"
   ]
  },
  {
   "cell_type": "markdown",
   "id": "60180aa6-285c-4879-abca-e88b29578897",
   "metadata": {},
   "source": [
    "### Imports\n",
    "First, we import the necessary modules. `BirdSetDataModule` is responsible for managing the BirdSet datasets, while the `logging` module is used for logging information during the data processing steps."
   ]
  },
  {
   "cell_type": "code",
   "execution_count": 17,
   "id": "0c76242c-928d-4404-922d-30c462681bb0",
   "metadata": {
    "ExecuteTime": {
     "end_time": "2024-05-23T08:56:13.339917200Z",
     "start_time": "2024-05-23T08:56:13.290347900Z"
    }
   },
   "outputs": [],
   "source": [
    "import logging \n",
    "import os\n",
    "\n",
    "from birdset.datamodule.birdset_datamodule import BirdSetDataModule"
   ]
  },
  {
   "cell_type": "markdown",
   "id": "29444ab9-1b1c-4ea2-b85c-c55b280f2c16",
   "metadata": {},
   "source": [
    "### Creating Cache Directory\n",
    "The cache directory is a dedicated space for storing processed data. Utilizing a cache directory can significantly expedite subsequent data loading operations by avoiding redundant data processing. Here's how to create and manage a cache directory effectively:"
   ]
  },
  {
   "cell_type": "code",
   "execution_count": 18,
   "id": "8c8b7b7a-2c44-40d1-a7db-1355d2aefe82",
   "metadata": {
    "ExecuteTime": {
     "end_time": "2024-05-23T08:56:15.351748900Z",
     "start_time": "2024-05-23T08:56:15.280666900Z"
    }
   },
   "outputs": [],
   "source": [
    "# Log the absolute path of the dataset\n",
    "logging.info(f\"Dataset path: <{os.path.abspath(dataset_config.data_dir)}>\")\n",
    "\n",
    "# Create the dataset directory if it does not exist\n",
    "os.makedirs(dataset_config.data_dir, exist_ok=True)"
   ]
  },
  {
   "cell_type": "markdown",
   "id": "82895c4e-93ac-4590-aeb0-b0acb1f9909b",
   "metadata": {},
   "source": [
    "This approach ensures:\n",
    "- Organized data management: By maintaining a structured directory for your datasets, you facilitate easier access and management of your data assets.\n",
    "- Efficient data loading: By caching processed data, subsequent loads are much faster, which is particularly beneficial when working with large datasets.\n",
    "\n",
    "By carefully setting up the BirdSet Datamodule and managing your cache directory, you enhance the efficiency and reliability of your data pipeline, ensuring that your datasets are always ready for model training."
   ]
  },
  {
   "cell_type": "markdown",
   "id": "d764504c-f167-40b4-9297-6ca1184c5668",
   "metadata": {},
   "source": [
    "### Datamodule Initialization\n",
    "\n",
    "The `BirdSetDataModule` class plays a pivotal role in orchestrating the data pipeline. It consolidates the dataset configuration, data loaders, transformations, and event mappings into a cohesive structure, ensuring a clean and manageable workflow. Here's how the BirdSetDataModule is initialized:"
   ]
  },
  {
   "cell_type": "code",
   "execution_count": 19,
   "id": "d0586ee6-9cad-4270-acb9-931cf046b6ab",
   "metadata": {
    "ExecuteTime": {
     "end_time": "2024-05-23T08:56:18.392557400Z",
     "start_time": "2024-05-23T08:56:18.370405800Z"
    }
   },
   "outputs": [],
   "source": [
    "# Initialize the BirdSetDataModule\n",
    "datamodule = BirdSetDataModule(\n",
    "        dataset=dataset_config,\n",
    "        loaders=loaders_config,\n",
    "        transforms=transforms,\n",
    "        mapper=mapper,\n",
    "    )"
   ]
  },
  {
   "cell_type": "markdown",
   "id": "cb0982ec-199c-43bc-a2e6-8732f2356cc9",
   "metadata": {},
   "source": [
    "Here's a brief overview of the parameters used in the `BirdSetDataModule` class:\n",
    "- `dataset`: The configuration settings for the dataset. It defines how the data is structured and managed.\n",
    "- `loaders`: Configuration settings for the data loaders, determining how data is batched and fed into the model.\n",
    "- `transforms`: The set of transformations and augmentations applied to the data, ensuring that it's properly conditioned for the model.\n",
    "- `mapper`: The event mapping configuration, essential for translating raw dataset events into a structured format that the model can interpret."
   ]
  },
  {
   "cell_type": "markdown",
   "id": "88ab439e-2ee1-471f-9e38-15dfbc12cdfc",
   "metadata": {},
   "source": [
    "### Data Preparation\n",
    "\n",
    "The data preparation stage is where the actual data processing takes place. This stage is critical in ensuring that the data is correctly preprocessed, structured, and ready for model training."
   ]
  },
  {
   "cell_type": "code",
   "execution_count": null,
   "id": "ee400c19-41a3-4a5e-9011-509bdd319e7b",
   "metadata": {},
   "outputs": [],
   "source": [
    "# Prepare the data for training\n",
    "datamodule.prepare_data()"
   ]
  },
  {
   "cell_type": "markdown",
   "id": "eb9cf461-1fb8-4bb4-8db3-f7b4b4830036",
   "metadata": {},
   "source": [
    "The `prepare_data()` method encompasses various steps, including downloading the data (if not already locally available), applying the preprocessing steps defined in the transformations, and organizing the data into a format that is compatible with the model. It's a method that encapsulates the entire data preparation workflow, ensuring that the data is optimally prepared for the training process.\n",
    "\n",
    "This methodical approach to data preparation and modularization of the data pipeline components in the BirdSet framework contributes significantly to the efficiency, maintainability, and robustness of the machine learning lifecycle.\n",
    "\n",
    "**Hint**: If you recive an error concerning a not existing huggingface dataset, please make sure you are logged in to HuggingFace (see [Log in to Huggingface](#log-in-to-huggingface))."
   ]
  },
  {
   "cell_type": "markdown",
   "id": "932e3987-0f9a-4452-8b82-54c0ea96180e",
   "metadata": {},
   "source": [
    "### Datamodule Setup for Training Phase\n",
    "\n",
    "Setting up the datamodule for the training phase is a crucial step in the BirdSet data pipeline. This setup involves initializing the training and validation dataloaders, which play a vital role in supplying the model with data during the training process. The setup is performed using the `setup(stage=\"fit\")` method:"
   ]
  },
  {
   "cell_type": "code",
   "execution_count": 17,
   "id": "a252adb3-539e-434c-adcb-2ec2c1f7c996",
   "metadata": {},
   "outputs": [],
   "source": [
    "# Setup the datamodule for the training phase\n",
    "datamodule.setup(stage=\"fit\")\n",
    "\n",
    "# Retrieve the training and validation dataloaders\n",
    "train_loader = datamodule.train_dataloader()\n",
    "validation_loader = datamodule.val_dataloader()"
   ]
  },
  {
   "cell_type": "code",
   "execution_count": 21,
   "id": "2048c240-bac0-465e-836f-1d9718c3a1ce",
   "metadata": {
    "ExecuteTime": {
     "end_time": "2024-05-23T08:59:00.296838500Z",
     "start_time": "2024-05-23T08:58:58.460319100Z"
    }
   },
   "outputs": [
    {
     "data": {
      "text/plain": "(dict_keys(['input_values', 'labels']),\n torch.Size([32, 1, 128, 1024]),\n torch.Size([32, 21]))"
     },
     "execution_count": 21,
     "metadata": {},
     "output_type": "execute_result"
    }
   ],
   "source": [
    "# Fetch a sample batch from the training dataloader\n",
    "batch = next(iter(train_loader))\n",
    "\n",
    "# Inspect the keys and shapes of the data in the batch\n",
    "batch.keys(), batch[\"input_values\"].shape, batch[\"labels\"].shape"
   ]
  },
  {
   "cell_type": "markdown",
   "id": "00066181-de6f-4980-90dc-458d6b92f27d",
   "metadata": {},
   "source": [
    "This code snippet demonstrates:\n",
    "- The initialization of the training phase.\n",
    "- The retrieval of training and validation dataloaders.\n",
    "- Fetching and inspecting a sample batch from the training dataloader.\n",
    "- The shapes of `input_values` and `labels` indicate the batch size, number of channels (if applicable), and dimensions of the input data and labels, respectively."
   ]
  },
  {
   "cell_type": "markdown",
   "id": "ed731d9c-7aea-49ac-9df9-4fc61774abbc",
   "metadata": {},
   "source": [
    "### Datamodule Setup for Test Phase\n",
    "\n",
    "Similarly, the datamodule is set up for the test phase to ensure that the model can be effectively evaluated using the test data:"
   ]
  },
  {
   "cell_type": "code",
   "execution_count": 22,
   "id": "5db95322-ca2b-4f8f-b419-40529d7c92b5",
   "metadata": {
    "ExecuteTime": {
     "end_time": "2024-05-23T08:59:05.646911900Z",
     "start_time": "2024-05-23T08:59:05.565471400Z"
    }
   },
   "outputs": [],
   "source": [
    "# Setup the datamodule for the test phase\n",
    "datamodule.setup(stage=\"test\")\n",
    "\n",
    "# Retrieve the test dataloader\n",
    "test_loader = datamodule.test_dataloader()"
   ]
  },
  {
   "cell_type": "markdown",
   "id": "7d5ed904-f95b-4bad-a03b-531de0a67dc7",
   "metadata": {},
   "source": [
    "The `setup(stage=\"test\")` method prepares the datamodule specifically for the test phase, and `test_dataloader()` retrieves the test dataloader, which is instrumental for batching and loading the test data efficiently during the model evaluation process.\n",
    "\n",
    "By methodically setting up the datamodule for both training and test phases, you ensure that the model has access to well-prepared data, which is essential for accurate training, validation, and testing."
   ]
  },
  {
   "cell_type": "markdown",
   "id": "2567af44-494a-4547-b57b-9b487e57a520",
   "metadata": {},
   "source": [
    "### Usage in TensorFlow\n",
    "\n",
    "Utilizing the BirdSet datamodule in a TensorFlow environment involves integrating the prepared dataloaders with TensorFlow's training and evaluation workflows. This integration ensures that the data is fed into TensorFlow models efficiently and in a format that TensorFlow can process. Here's how you can set up the BirdSet datamodule for TensorFlow compatibility:"
   ]
  },
  {
   "cell_type": "code",
   "execution_count": 23,
   "id": "ce1c99c0-201a-4cae-9e9e-d4c6f9512fed",
   "metadata": {
    "ExecuteTime": {
     "end_time": "2024-05-23T08:59:08.064567700Z",
     "start_time": "2024-05-23T08:59:07.871744300Z"
    }
   },
   "outputs": [],
   "source": [
    "# Setup the datamodule for the training phase\n",
    "datamodule.setup(stage=\"fit\")\n",
    "\n",
    "# Retrieve the training and validation datasets\n",
    "train_loader = datamodule.train_dataset\n",
    "validation_loader = datamodule.val_dataset\n",
    "\n",
    "# Setup the datamodule for the test phase\n",
    "datamodule.setup(stage=\"test\")\n",
    "\n",
    "# Retrieve the test dataset\n",
    "test_loader = datamodule.test_dataset"
   ]
  },
  {
   "cell_type": "markdown",
   "id": "d8bda355-34f2-42b2-b57a-b6112f48f49c",
   "metadata": {},
   "source": [
    "#### Key Considerations:\n",
    "- `train_dataset`, `validation_dataset`, and `test_dataset` are the datasets prepared by the BirdSet datamodule, ready to be used in TensorFlow's training and evaluation routines.\n",
    "- It's important to ensure that these datasets are in a format compatible with TensorFlow. This might involve additional steps such as converting the data to `tf.data.Dataset` objects or applying necessary transformations to align with TensorFlow's data handling mechanisms.\n",
    "- More information on this integration process can be found in [HuggingFace's documentation](https://huggingface.co/docs/datasets/use_with_tensorflow).\n",
    "\n",
    "By following these steps, you can leverage the robust data preprocessing and management capabilities of the BirdSet datamodule within a TensorFlow environment, facilitating an efficient and streamlined model training and evaluation process."
   ]
  }
 ],
 "metadata": {
  "kernelspec": {
   "display_name": "src-xS3fZVNL-py3.10",
   "language": "python",
   "name": "python3"
  },
  "language_info": {
   "codemirror_mode": {
    "name": "ipython",
    "version": 3
   },
   "file_extension": ".py",
   "mimetype": "text/x-python",
   "name": "python",
   "nbconvert_exporter": "python",
   "pygments_lexer": "ipython3",
   "version": "3.10.12"
  }
 },
 "nbformat": 4,
 "nbformat_minor": 5
>>>>>>> ed449356
}<|MERGE_RESOLUTION|>--- conflicted
+++ resolved
@@ -1,2195 +1,4 @@
 {
-<<<<<<< HEAD
-    "cells": [
-        {
-            "cell_type": "markdown",
-            "id": "5ed02a1b-72ee-475e-9794-a6c0396fea10",
-            "metadata": {},
-            "source": [
-                "# BirdSet Data Pipeline Tutorial\n",
-                "\n",
-                "This Jupyter notebook provides a comprehensive guide to setting up and configuring a data pipeline tailored for bird classification in audio files. The tutorial is structured to walk you through each component of the pipeline, ensuring a clear understanding of its functionality and configuration. Whether you are processing raw audio data or spectrograms, this notebook aims to provide you with the necessary knowledge to efficiently set up your data pipeline."
-            ]
-        },
-        {
-            "cell_type": "markdown",
-            "id": "0909c001-7d00-4a0f-a16c-c984e7d91740",
-            "metadata": {},
-            "source": [
-                "## Installation\n",
-                "\n",
-                "### Prerequisites\n",
-                "Before initiating the installation process of the BirdSet pipeline, it's crucial to ensure that your computing environment meets the following prerequisites:\n",
-                "- **Python**: You should have Python version 3.10 or higher installed on your system.\n",
-                "\n",
-                "### Installation Steps\n",
-                "The BirdSet pipeline can be installed using either of the two methods: via Conda with Pip, or using Poetry. Select the method that best suits your preference and follow the corresponding steps below.\n",
-                "\n",
-                "#### Using Conda and Pip\n",
-                "\n",
-                "1. **Create a Conda Environment**: Begin by setting up a dedicated environment for BirdSet. This is a best practice to manage dependencies and avoid potential conflicts with other packages in your system.\n",
-                "\n",
-                "   ```bash\n",
-                "   conda create -n birdset python=3.10\n",
-                "   ```\n",
-                "\n",
-                "   After the environment is successfully created, activate it:\n",
-                "\n",
-                "   ```bash\n",
-                "   conda activate birdset\n",
-                "   ```\n",
-                "\n",
-                "2. **Install BirdSet**: Proceed with cloning the BirdSet repository and installing the package in editable mode. This approach is beneficial as it allows any modifications you make to the BirdSet code to be reflected immediately without the need for reinstallation.\n",
-                "\n",
-                "   ```bash\n",
-                "   git clone https://github.com/DBD-research-group/BirdSet.git\n",
-                "   cd BirdSet\n",
-                "   pip install -e .\n",
-                "   ```\n",
-                "\n",
-                "#### Using Poetry\n",
-                "\n",
-                "1. **Clone the Repository**: Start with cloning the BirdSet repository to your local machine and navigate to the cloned directory.\n",
-                "\n",
-                "   ```bash\n",
-                "   git clone https://github.com/DBD-research-group/BirdSet.git\n",
-                "   cd BirdSet\n",
-                "   ```\n",
-                "\n",
-                "2. **Install Dependencies and Activate Environment**: Install all the necessary dependencies with Poetry and then activate the Poetry shell environment.\n",
-                "\n",
-                "   ```bash\n",
-                "   poetry install\n",
-                "   poetry shell\n",
-                "   ```"
-            ]
-        },
-        {
-            "cell_type": "markdown",
-            "id": "41a4f398-f18d-42e4-a6b5-02329f1f5567",
-            "metadata": {},
-            "source": [
-                "## Log in to Huggingface\n",
-                "\n",
-                "Our datasets are shared via HuggingFace Datasets in our [HuggingFace BirdSet repository](https://huggingface.co/datasets/DBD-research-group/birdset_v1). Huggingface is a central hub for sharing and utilizing datasets and models, particularly beneficial for machine learning and data science projects. For accessing private datasets hosted on HuggingFace, you need to be authenticated. Here's how you can log in to HuggingFace:\n",
-                "\n",
-                "1. **Install HuggingFace CLI**: If you haven't already, you need to install the HuggingFace CLI (Command Line Interface). This tool enables you to interact with HuggingFace services directly from your terminal. You can install it using pip:\n",
-                "\n",
-                "   ```bash\n",
-                "   pip install huggingface_hub\n",
-                "   ```\n",
-                "\n",
-                "2. **Login via CLI**: Once the HuggingFace CLI is installed, you can log in to your HuggingFace account directly from your terminal. This step is essential for accessing private datasets or contributing to the HuggingFace community. Use the following command:\n",
-                "\n",
-                "   ```bash\n",
-                "   huggingface-cli login\n",
-                "   ```\n",
-                "\n",
-                "   After executing this command, you'll be prompted to enter your HuggingFace credentials ([User Access Token](https://huggingface.co/docs/hub/security-tokens)). Once authenticated, your credentials will be saved locally, allowing seamless access to HuggingFace resources."
-            ]
-        },
-        {
-            "cell_type": "markdown",
-            "id": "89c29ea2",
-            "metadata": {},
-            "source": [
-                "## TLDR;\n",
-                "To get started with the default configuration, you can use the following code snippet to set up the BirdSet pipeline to load the [High Sierras](https://zenodo.org/records/7525805) test dataset (10,296 samples) including a train set (5,197 samples) with matching bird classes from [xeno-canto](https://xeno-canto.org/). The total size of the dataset is 6.2GB. The samples will be provided as spectrograms with a resolution of `128x1024` pixels in batches of size `32`, the labels are one-hot encoded for a multilabel classification task. Down below you find further information on how to configure the pipeline to your needs."
-            ]
-        },
-        {
-            "cell_type": "code",
-            "execution_count": 2,
-            "id": "9f345d07",
-            "metadata": {},
-            "outputs": [
-                {
-                    "data": {
-                        "application/vnd.jupyter.widget-view+json": {
-                            "model_id": "c090cb1239724482b8bfec6db9ad7884",
-                            "version_major": 2,
-                            "version_minor": 0
-                        },
-                        "text/plain": [
-                            "Map (num_proc=3):   0%|          | 0/5460 [00:00<?, ? examples/s]"
-                        ]
-                    },
-                    "metadata": {},
-                    "output_type": "display_data"
-                },
-                {
-                    "data": {
-                        "application/vnd.jupyter.widget-view+json": {
-                            "model_id": "6b41467968d04ba4bff71b9b27863b9a",
-                            "version_major": 2,
-                            "version_minor": 0
-                        },
-                        "text/plain": [
-                            "Map:   0%|          | 0/38170 [00:00<?, ? examples/s]"
-                        ]
-                    },
-                    "metadata": {},
-                    "output_type": "display_data"
-                },
-                {
-                    "name": "stderr",
-                    "output_type": "stream",
-                    "text": [
-                        "Processing labels: 100%|██████████| 21/21 [00:01<00:00, 10.97it/s]\n"
-                    ]
-                },
-                {
-                    "data": {
-                        "application/vnd.jupyter.widget-view+json": {
-                            "model_id": "0b6ee90f9415480899d9115e10947ff2",
-                            "version_major": 2,
-                            "version_minor": 0
-                        },
-                        "text/plain": [
-                            "Map (num_proc=3):   0%|          | 0/17940 [00:00<?, ? examples/s]"
-                        ]
-                    },
-                    "metadata": {},
-                    "output_type": "display_data"
-                },
-                {
-                    "data": {
-                        "application/vnd.jupyter.widget-view+json": {
-                            "model_id": "3773fb0fec15402f8a001c6ab1347971",
-                            "version_major": 2,
-                            "version_minor": 0
-                        },
-                        "text/plain": [
-                            "Map (num_proc=3):   0%|          | 0/12000 [00:00<?, ? examples/s]"
-                        ]
-                    },
-                    "metadata": {},
-                    "output_type": "display_data"
-                },
-                {
-                    "data": {
-                        "application/vnd.jupyter.widget-view+json": {
-                            "model_id": "d8c6e92906cf450aabb68a6a63673fd2",
-                            "version_major": 2,
-                            "version_minor": 0
-                        },
-                        "text/plain": [
-                            "Saving the dataset (0/1 shards):   0%|          | 0/14352 [00:00<?, ? examples/s]"
-                        ]
-                    },
-                    "metadata": {},
-                    "output_type": "display_data"
-                },
-                {
-                    "data": {
-                        "application/vnd.jupyter.widget-view+json": {
-                            "model_id": "7420332f27144149be1a2ef5b07232cf",
-                            "version_major": 2,
-                            "version_minor": 0
-                        },
-                        "text/plain": [
-                            "Saving the dataset (0/1 shards):   0%|          | 0/3588 [00:00<?, ? examples/s]"
-                        ]
-                    },
-                    "metadata": {},
-                    "output_type": "display_data"
-                },
-                {
-                    "data": {
-                        "application/vnd.jupyter.widget-view+json": {
-                            "model_id": "405ad50543e149a9aaab4d64d298d696",
-                            "version_major": 2,
-                            "version_minor": 0
-                        },
-                        "text/plain": [
-                            "Saving the dataset (0/1 shards):   0%|          | 0/12000 [00:00<?, ? examples/s]"
-                        ]
-                    },
-                    "metadata": {},
-                    "output_type": "display_data"
-                },
-                {
-                    "name": "stdout",
-                    "output_type": "stream",
-                    "text": [
-                        "torch.Size([32, 1, 128, 1024])\n",
-                        "torch.Size([32, 21])\n"
-                    ]
-                },
-                {
-                    "data": {
-                        "text/plain": [
-                            "{'input_values': tensor([[[[ 7.6776,  7.6776,  7.6776,  ..., 16.5752, 16.5752, 16.5752],\n",
-                            "           [ 7.6776,  7.6776,  7.6776,  ..., 16.5752, 16.5752, 16.5752],\n",
-                            "           [ 7.6776,  7.6776,  7.6776,  ..., 16.5752, 16.5752, 16.5752],\n",
-                            "           ...,\n",
-                            "           [ 7.6776,  7.6776,  7.6776,  ..., 16.5752, 16.5752, 16.5752],\n",
-                            "           [ 7.6776,  7.6776,  7.6776,  ..., 16.5752, 16.5752, 16.5752],\n",
-                            "           [ 7.6776,  7.6776,  7.6776,  ..., 16.5752, 16.5752, 16.5752]]],\n",
-                            " \n",
-                            " \n",
-                            "         [[[ 7.6776,  7.6776,  7.6776,  ..., 16.5752, 16.5752, 16.5752],\n",
-                            "           [ 7.6776,  7.6776,  7.6776,  ..., 16.5752, 16.5752, 16.5752],\n",
-                            "           [ 7.6776,  7.6776,  7.6776,  ..., 16.5752, 16.5752, 16.5752],\n",
-                            "           ...,\n",
-                            "           [ 7.6776,  7.6776,  7.6776,  ..., 16.5752, 16.5752, 16.5752],\n",
-                            "           [ 7.6776,  7.6776,  7.6776,  ..., 16.5752, 16.5752, 16.5752],\n",
-                            "           [ 7.6776,  7.6776,  7.6776,  ..., 16.5752, 16.5752, 16.5752]]],\n",
-                            " \n",
-                            " \n",
-                            "         [[[ 7.6032,  0.9214,  0.4223,  ..., 16.5752, 16.5752, 16.5752],\n",
-                            "           [ 6.4331, -0.2487, -0.7479,  ..., 16.5752, 16.5752, 16.5752],\n",
-                            "           [-3.6482, -3.6345, -1.7405,  ..., 16.5752, 16.5752, 16.5752],\n",
-                            "           ...,\n",
-                            "           [ 7.6776,  7.6776,  7.6776,  ..., 16.5752, 16.5752, 16.5752],\n",
-                            "           [ 7.6776,  7.6776,  7.6776,  ..., 16.5752, 16.5752, 16.5752],\n",
-                            "           [ 7.6776,  7.6776,  7.6776,  ..., 16.5752, 16.5752, 16.5752]]],\n",
-                            " \n",
-                            " \n",
-                            "         ...,\n",
-                            " \n",
-                            " \n",
-                            "         [[[ 3.0478,  2.0167,  2.4519,  ..., 16.5752, 16.5752, 16.5752],\n",
-                            "           [ 1.8776,  0.8465,  1.2817,  ..., 16.5752, 16.5752, 16.5752],\n",
-                            "           [ 4.7945,  0.3207,  2.3447,  ..., 16.5752, 16.5752, 16.5752],\n",
-                            "           ...,\n",
-                            "           [ 7.6776,  7.6776,  7.6776,  ..., 16.5752, 16.5752, 16.5752],\n",
-                            "           [ 7.6776,  7.6776,  7.6776,  ..., 16.5752, 16.5752, 16.5752],\n",
-                            "           [ 7.6776,  7.6776,  7.6776,  ..., 16.5752, 16.5752, 16.5752]]],\n",
-                            " \n",
-                            " \n",
-                            "         [[[ 7.6776,  7.6776,  7.6776,  ..., 16.5752, 16.5752, 16.5752],\n",
-                            "           [ 7.6776,  7.6776,  7.6776,  ..., 16.5752, 16.5752, 16.5752],\n",
-                            "           [ 7.6776,  7.6776,  7.6776,  ..., 16.5752, 16.5752, 16.5752],\n",
-                            "           ...,\n",
-                            "           [ 4.7476,  4.4290,  4.5768,  ..., 16.5752, 16.5752, 16.5752],\n",
-                            "           [ 5.2763,  4.7171,  4.6113,  ..., 16.5752, 16.5752, 16.5752],\n",
-                            "           [ 7.6112,  7.3805,  7.0380,  ..., 16.5752, 16.5752, 16.5752]]],\n",
-                            " \n",
-                            " \n",
-                            "         [[[ 4.2814,  6.5422,  7.6776,  ..., 16.5752, 16.5752, 16.5752],\n",
-                            "           [ 3.1112,  5.3721,  7.6776,  ..., 16.5752, 16.5752, 16.5752],\n",
-                            "           [ 3.4126,  5.7364,  7.6776,  ..., 16.5752, 16.5752, 16.5752],\n",
-                            "           ...,\n",
-                            "           [ 5.5360,  5.9462,  5.5030,  ..., 16.5752, 16.5752, 16.5752],\n",
-                            "           [ 6.5742,  6.2841,  6.5375,  ..., 16.5752, 16.5752, 16.5752],\n",
-                            "           [ 7.6776,  7.6776,  7.6776,  ..., 16.5752, 16.5752, 16.5752]]]]),\n",
-                            " 'labels': tensor([[0., 0., 0., 0., 0., 0., 0., 0., 0., 0., 0., 0., 0., 0., 0., 0., 1., 0.,\n",
-                            "          0., 0., 0.],\n",
-                            "         [0., 0., 0., 0., 0., 0., 0., 0., 0., 0., 0., 0., 0., 1., 0., 0., 0., 0.,\n",
-                            "          0., 0., 0.],\n",
-                            "         [0., 0., 0., 0., 0., 0., 0., 0., 0., 0., 0., 0., 0., 0., 0., 0., 0., 0.,\n",
-                            "          0., 1., 0.],\n",
-                            "         [0., 0., 0., 0., 0., 0., 0., 0., 0., 0., 0., 1., 0., 0., 0., 0., 0., 0.,\n",
-                            "          0., 0., 0.],\n",
-                            "         [0., 0., 0., 0., 0., 0., 1., 0., 0., 0., 0., 0., 0., 0., 0., 0., 0., 0.,\n",
-                            "          0., 0., 0.],\n",
-                            "         [0., 0., 0., 0., 0., 0., 0., 0., 0., 0., 0., 0., 0., 0., 0., 0., 0., 0.,\n",
-                            "          0., 1., 0.],\n",
-                            "         [0., 0., 0., 0., 0., 1., 0., 0., 0., 0., 0., 0., 0., 0., 0., 0., 0., 0.,\n",
-                            "          0., 0., 0.],\n",
-                            "         [0., 0., 0., 0., 0., 0., 0., 0., 0., 0., 0., 0., 0., 0., 0., 0., 0., 0.,\n",
-                            "          0., 0., 1.],\n",
-                            "         [0., 0., 0., 0., 0., 1., 0., 0., 0., 0., 0., 0., 0., 0., 0., 0., 0., 0.,\n",
-                            "          0., 0., 0.],\n",
-                            "         [0., 1., 0., 0., 0., 0., 0., 0., 0., 0., 0., 0., 0., 0., 0., 0., 0., 0.,\n",
-                            "          0., 0., 0.],\n",
-                            "         [0., 0., 0., 0., 0., 0., 0., 0., 0., 0., 0., 0., 0., 0., 0., 0., 0., 0.,\n",
-                            "          0., 1., 0.],\n",
-                            "         [0., 0., 0., 0., 1., 0., 0., 0., 0., 0., 0., 0., 0., 0., 0., 0., 0., 0.,\n",
-                            "          0., 0., 0.],\n",
-                            "         [0., 0., 0., 0., 0., 0., 0., 0., 0., 0., 0., 0., 0., 0., 0., 0., 0., 0.,\n",
-                            "          0., 0., 1.],\n",
-                            "         [0., 0., 0., 0., 0., 0., 0., 1., 0., 0., 0., 0., 0., 0., 0., 0., 0., 0.,\n",
-                            "          0., 0., 0.],\n",
-                            "         [0., 0., 0., 0., 0., 0., 0., 0., 0., 0., 0., 0., 0., 0., 0., 1., 0., 0.,\n",
-                            "          0., 0., 0.],\n",
-                            "         [0., 0., 0., 0., 0., 0., 0., 0., 0., 0., 0., 0., 0., 0., 0., 0., 0., 0.,\n",
-                            "          0., 0., 1.],\n",
-                            "         [0., 0., 0., 0., 0., 0., 0., 0., 0., 0., 0., 0., 0., 0., 0., 0., 0., 0.,\n",
-                            "          0., 1., 0.],\n",
-                            "         [0., 0., 0., 0., 0., 0., 0., 0., 0., 0., 0., 0., 0., 0., 0., 0., 0., 0.,\n",
-                            "          1., 0., 0.],\n",
-                            "         [0., 1., 0., 0., 0., 0., 0., 0., 0., 0., 0., 0., 0., 0., 0., 0., 0., 0.,\n",
-                            "          0., 0., 0.],\n",
-                            "         [0., 0., 0., 0., 0., 1., 0., 0., 0., 0., 0., 0., 0., 0., 0., 0., 0., 0.,\n",
-                            "          0., 0., 0.],\n",
-                            "         [0., 0., 0., 0., 0., 0., 0., 0., 0., 0., 0., 0., 1., 0., 0., 0., 0., 0.,\n",
-                            "          0., 0., 0.],\n",
-                            "         [0., 0., 0., 0., 0., 0., 0., 1., 0., 0., 0., 0., 0., 0., 0., 0., 0., 0.,\n",
-                            "          0., 0., 0.],\n",
-                            "         [0., 0., 0., 0., 0., 0., 0., 0., 0., 0., 0., 0., 0., 0., 1., 0., 0., 0.,\n",
-                            "          0., 0., 0.],\n",
-                            "         [0., 0., 0., 0., 0., 0., 1., 0., 0., 0., 0., 0., 0., 0., 0., 0., 0., 0.,\n",
-                            "          0., 0., 0.],\n",
-                            "         [0., 0., 0., 0., 0., 0., 0., 0., 0., 0., 0., 0., 0., 0., 1., 0., 0., 0.,\n",
-                            "          0., 0., 0.],\n",
-                            "         [0., 0., 0., 0., 0., 0., 0., 0., 0., 0., 0., 0., 0., 0., 0., 0., 0., 0.,\n",
-                            "          1., 0., 0.],\n",
-                            "         [0., 0., 0., 0., 0., 0., 0., 0., 0., 0., 1., 0., 0., 0., 0., 0., 0., 0.,\n",
-                            "          0., 0., 0.],\n",
-                            "         [0., 0., 0., 0., 0., 0., 0., 0., 0., 0., 0., 0., 1., 0., 0., 0., 0., 0.,\n",
-                            "          0., 0., 0.],\n",
-                            "         [0., 0., 1., 0., 0., 0., 0., 0., 0., 0., 0., 0., 0., 0., 0., 0., 0., 0.,\n",
-                            "          0., 0., 0.],\n",
-                            "         [0., 0., 0., 0., 0., 0., 0., 0., 0., 0., 0., 0., 0., 1., 0., 0., 0., 0.,\n",
-                            "          0., 0., 0.],\n",
-                            "         [0., 0., 0., 0., 0., 0., 0., 0., 1., 0., 0., 0., 0., 0., 0., 0., 0., 0.,\n",
-                            "          0., 0., 0.],\n",
-                            "         [0., 0., 0., 0., 0., 0., 0., 0., 0., 0., 0., 0., 0., 0., 0., 0., 0., 0.,\n",
-                            "          0., 0., 1.]], dtype=torch.float16)}"
-                        ]
-                    },
-                    "execution_count": 2,
-                    "metadata": {},
-                    "output_type": "execute_result"
-                }
-            ],
-            "source": [
-                "from birdset.datamodule.base_datamodule import DatasetConfig\n",
-                "from birdset.datamodule.birdset_datamodule import BirdSetDataModule\n",
-                "\n",
-                "# initiate the data module\n",
-                "dm = BirdSetDataModule(\n",
-                "    dataset= DatasetConfig(\n",
-                "        data_dir='../../data_birdset/HSN',\n",
-                "        dataset_name='HSN',\n",
-                "        hf_path='DBD-research-group/BirdSet',\n",
-                "        hf_name='HSN',\n",
-                "        n_classes=21,\n",
-                "        n_workers=3,\n",
-                "        val_split=0.2,\n",
-                "        task=\"multilabel\",\n",
-                "        classlimit=500,\n",
-                "        eventlimit=5,\n",
-                "        sampling_rate=32000,\n",
-                "    ),\n",
-                ")\n",
-                "# prepare the data (download dataset, ...)\n",
-                "dm.prepare_data()\n",
-                "# setup the dataloaders\n",
-                "dm.setup(stage=\"fit\")\n",
-                "# get the dataloaders\n",
-                "train_loader = dm.train_dataloader()\n",
-                "# get the first batch\n",
-                "batch = next(iter(train_loader))\n",
-                "# get shape of the batch\n",
-                "print(batch[\"input_values\"].shape)\n",
-                "print(batch[\"labels\"].shape)\n",
-                "batch\n",
-                "   "
-            ]
-        },
-        {
-            "cell_type": "code",
-            "execution_count": 3,
-            "id": "5584fa7f",
-            "metadata": {},
-            "outputs": [
-                {
-                    "name": "stderr",
-                    "output_type": "stream",
-                    "text": [
-                        "GPU available: True (cuda), used: True\n",
-                        "TPU available: False, using: 0 TPU cores\n",
-                        "IPU available: False, using: 0 IPUs\n",
-                        "HPU available: False, using: 0 HPUs\n"
-                    ]
-                }
-            ],
-            "source": [
-                "from lightning import Trainer\n",
-                "min_epochs = 1\n",
-                "max_epochs = 5\n",
-                "trainer = Trainer(min_epochs=min_epochs, max_epochs=max_epochs, accelerator=\"gpu\", devices=1)"
-            ]
-        },
-        {
-            "cell_type": "code",
-            "execution_count": 5,
-            "id": "4481caa6",
-            "metadata": {},
-            "outputs": [],
-            "source": [
-                "from birdset.modules.multilabel_module import MultilabelModule\n",
-                "model = MultilabelModule(\n",
-                "    len_trainset=dm.len_trainset,\n",
-                "    task=dm.task,\n",
-                "    batch_size=dm.train_batch_size,\n",
-                "    num_epochs=max_epochs)"
-            ]
-        },
-        {
-            "cell_type": "code",
-            "execution_count": 10,
-            "id": "e6b4e077",
-            "metadata": {},
-            "outputs": [
-                {
-                    "data": {
-                        "text/plain": [
-                            "BaseModule(\n",
-                            "  (loss): BCEWithLogitsLoss()\n",
-                            "  (model): EfficientNetClassifier(\n",
-                            "    (model): EfficientNet(\n",
-                            "      (features): Sequential(\n",
-                            "        (0): Conv2dNormActivation(\n",
-                            "          (0): Conv2d(1, 32, kernel_size=(3, 3), stride=(2, 2), padding=(1, 1), bias=False)\n",
-                            "          (1): BatchNorm2d(32, eps=1e-05, momentum=0.1, affine=True, track_running_stats=True)\n",
-                            "          (2): SiLU(inplace=True)\n",
-                            "        )\n",
-                            "        (1): Sequential(\n",
-                            "          (0): MBConv(\n",
-                            "            (block): Sequential(\n",
-                            "              (0): Conv2dNormActivation(\n",
-                            "                (0): Conv2d(32, 32, kernel_size=(3, 3), stride=(1, 1), padding=(1, 1), groups=32, bias=False)\n",
-                            "                (1): BatchNorm2d(32, eps=1e-05, momentum=0.1, affine=True, track_running_stats=True)\n",
-                            "                (2): SiLU(inplace=True)\n",
-                            "              )\n",
-                            "              (1): SqueezeExcitation(\n",
-                            "                (avgpool): AdaptiveAvgPool2d(output_size=1)\n",
-                            "                (fc1): Conv2d(32, 8, kernel_size=(1, 1), stride=(1, 1))\n",
-                            "                (fc2): Conv2d(8, 32, kernel_size=(1, 1), stride=(1, 1))\n",
-                            "                (activation): SiLU(inplace=True)\n",
-                            "                (scale_activation): Sigmoid()\n",
-                            "              )\n",
-                            "              (2): Conv2dNormActivation(\n",
-                            "                (0): Conv2d(32, 16, kernel_size=(1, 1), stride=(1, 1), bias=False)\n",
-                            "                (1): BatchNorm2d(16, eps=1e-05, momentum=0.1, affine=True, track_running_stats=True)\n",
-                            "              )\n",
-                            "            )\n",
-                            "            (stochastic_depth): StochasticDepth(p=0.0, mode=row)\n",
-                            "          )\n",
-                            "          (1): MBConv(\n",
-                            "            (block): Sequential(\n",
-                            "              (0): Conv2dNormActivation(\n",
-                            "                (0): Conv2d(16, 16, kernel_size=(3, 3), stride=(1, 1), padding=(1, 1), groups=16, bias=False)\n",
-                            "                (1): BatchNorm2d(16, eps=1e-05, momentum=0.1, affine=True, track_running_stats=True)\n",
-                            "                (2): SiLU(inplace=True)\n",
-                            "              )\n",
-                            "              (1): SqueezeExcitation(\n",
-                            "                (avgpool): AdaptiveAvgPool2d(output_size=1)\n",
-                            "                (fc1): Conv2d(16, 4, kernel_size=(1, 1), stride=(1, 1))\n",
-                            "                (fc2): Conv2d(4, 16, kernel_size=(1, 1), stride=(1, 1))\n",
-                            "                (activation): SiLU(inplace=True)\n",
-                            "                (scale_activation): Sigmoid()\n",
-                            "              )\n",
-                            "              (2): Conv2dNormActivation(\n",
-                            "                (0): Conv2d(16, 16, kernel_size=(1, 1), stride=(1, 1), bias=False)\n",
-                            "                (1): BatchNorm2d(16, eps=1e-05, momentum=0.1, affine=True, track_running_stats=True)\n",
-                            "              )\n",
-                            "            )\n",
-                            "            (stochastic_depth): StochasticDepth(p=0.008695652173913044, mode=row)\n",
-                            "          )\n",
-                            "        )\n",
-                            "        (2): Sequential(\n",
-                            "          (0): MBConv(\n",
-                            "            (block): Sequential(\n",
-                            "              (0): Conv2dNormActivation(\n",
-                            "                (0): Conv2d(16, 96, kernel_size=(1, 1), stride=(1, 1), bias=False)\n",
-                            "                (1): BatchNorm2d(96, eps=1e-05, momentum=0.1, affine=True, track_running_stats=True)\n",
-                            "                (2): SiLU(inplace=True)\n",
-                            "              )\n",
-                            "              (1): Conv2dNormActivation(\n",
-                            "                (0): Conv2d(96, 96, kernel_size=(3, 3), stride=(2, 2), padding=(1, 1), groups=96, bias=False)\n",
-                            "                (1): BatchNorm2d(96, eps=1e-05, momentum=0.1, affine=True, track_running_stats=True)\n",
-                            "                (2): SiLU(inplace=True)\n",
-                            "              )\n",
-                            "              (2): SqueezeExcitation(\n",
-                            "                (avgpool): AdaptiveAvgPool2d(output_size=1)\n",
-                            "                (fc1): Conv2d(96, 4, kernel_size=(1, 1), stride=(1, 1))\n",
-                            "                (fc2): Conv2d(4, 96, kernel_size=(1, 1), stride=(1, 1))\n",
-                            "                (activation): SiLU(inplace=True)\n",
-                            "                (scale_activation): Sigmoid()\n",
-                            "              )\n",
-                            "              (3): Conv2dNormActivation(\n",
-                            "                (0): Conv2d(96, 24, kernel_size=(1, 1), stride=(1, 1), bias=False)\n",
-                            "                (1): BatchNorm2d(24, eps=1e-05, momentum=0.1, affine=True, track_running_stats=True)\n",
-                            "              )\n",
-                            "            )\n",
-                            "            (stochastic_depth): StochasticDepth(p=0.017391304347826087, mode=row)\n",
-                            "          )\n",
-                            "          (1): MBConv(\n",
-                            "            (block): Sequential(\n",
-                            "              (0): Conv2dNormActivation(\n",
-                            "                (0): Conv2d(24, 144, kernel_size=(1, 1), stride=(1, 1), bias=False)\n",
-                            "                (1): BatchNorm2d(144, eps=1e-05, momentum=0.1, affine=True, track_running_stats=True)\n",
-                            "                (2): SiLU(inplace=True)\n",
-                            "              )\n",
-                            "              (1): Conv2dNormActivation(\n",
-                            "                (0): Conv2d(144, 144, kernel_size=(3, 3), stride=(1, 1), padding=(1, 1), groups=144, bias=False)\n",
-                            "                (1): BatchNorm2d(144, eps=1e-05, momentum=0.1, affine=True, track_running_stats=True)\n",
-                            "                (2): SiLU(inplace=True)\n",
-                            "              )\n",
-                            "              (2): SqueezeExcitation(\n",
-                            "                (avgpool): AdaptiveAvgPool2d(output_size=1)\n",
-                            "                (fc1): Conv2d(144, 6, kernel_size=(1, 1), stride=(1, 1))\n",
-                            "                (fc2): Conv2d(6, 144, kernel_size=(1, 1), stride=(1, 1))\n",
-                            "                (activation): SiLU(inplace=True)\n",
-                            "                (scale_activation): Sigmoid()\n",
-                            "              )\n",
-                            "              (3): Conv2dNormActivation(\n",
-                            "                (0): Conv2d(144, 24, kernel_size=(1, 1), stride=(1, 1), bias=False)\n",
-                            "                (1): BatchNorm2d(24, eps=1e-05, momentum=0.1, affine=True, track_running_stats=True)\n",
-                            "              )\n",
-                            "            )\n",
-                            "            (stochastic_depth): StochasticDepth(p=0.026086956521739136, mode=row)\n",
-                            "          )\n",
-                            "          (2): MBConv(\n",
-                            "            (block): Sequential(\n",
-                            "              (0): Conv2dNormActivation(\n",
-                            "                (0): Conv2d(24, 144, kernel_size=(1, 1), stride=(1, 1), bias=False)\n",
-                            "                (1): BatchNorm2d(144, eps=1e-05, momentum=0.1, affine=True, track_running_stats=True)\n",
-                            "                (2): SiLU(inplace=True)\n",
-                            "              )\n",
-                            "              (1): Conv2dNormActivation(\n",
-                            "                (0): Conv2d(144, 144, kernel_size=(3, 3), stride=(1, 1), padding=(1, 1), groups=144, bias=False)\n",
-                            "                (1): BatchNorm2d(144, eps=1e-05, momentum=0.1, affine=True, track_running_stats=True)\n",
-                            "                (2): SiLU(inplace=True)\n",
-                            "              )\n",
-                            "              (2): SqueezeExcitation(\n",
-                            "                (avgpool): AdaptiveAvgPool2d(output_size=1)\n",
-                            "                (fc1): Conv2d(144, 6, kernel_size=(1, 1), stride=(1, 1))\n",
-                            "                (fc2): Conv2d(6, 144, kernel_size=(1, 1), stride=(1, 1))\n",
-                            "                (activation): SiLU(inplace=True)\n",
-                            "                (scale_activation): Sigmoid()\n",
-                            "              )\n",
-                            "              (3): Conv2dNormActivation(\n",
-                            "                (0): Conv2d(144, 24, kernel_size=(1, 1), stride=(1, 1), bias=False)\n",
-                            "                (1): BatchNorm2d(24, eps=1e-05, momentum=0.1, affine=True, track_running_stats=True)\n",
-                            "              )\n",
-                            "            )\n",
-                            "            (stochastic_depth): StochasticDepth(p=0.034782608695652174, mode=row)\n",
-                            "          )\n",
-                            "        )\n",
-                            "        (3): Sequential(\n",
-                            "          (0): MBConv(\n",
-                            "            (block): Sequential(\n",
-                            "              (0): Conv2dNormActivation(\n",
-                            "                (0): Conv2d(24, 144, kernel_size=(1, 1), stride=(1, 1), bias=False)\n",
-                            "                (1): BatchNorm2d(144, eps=1e-05, momentum=0.1, affine=True, track_running_stats=True)\n",
-                            "                (2): SiLU(inplace=True)\n",
-                            "              )\n",
-                            "              (1): Conv2dNormActivation(\n",
-                            "                (0): Conv2d(144, 144, kernel_size=(5, 5), stride=(2, 2), padding=(2, 2), groups=144, bias=False)\n",
-                            "                (1): BatchNorm2d(144, eps=1e-05, momentum=0.1, affine=True, track_running_stats=True)\n",
-                            "                (2): SiLU(inplace=True)\n",
-                            "              )\n",
-                            "              (2): SqueezeExcitation(\n",
-                            "                (avgpool): AdaptiveAvgPool2d(output_size=1)\n",
-                            "                (fc1): Conv2d(144, 6, kernel_size=(1, 1), stride=(1, 1))\n",
-                            "                (fc2): Conv2d(6, 144, kernel_size=(1, 1), stride=(1, 1))\n",
-                            "                (activation): SiLU(inplace=True)\n",
-                            "                (scale_activation): Sigmoid()\n",
-                            "              )\n",
-                            "              (3): Conv2dNormActivation(\n",
-                            "                (0): Conv2d(144, 40, kernel_size=(1, 1), stride=(1, 1), bias=False)\n",
-                            "                (1): BatchNorm2d(40, eps=1e-05, momentum=0.1, affine=True, track_running_stats=True)\n",
-                            "              )\n",
-                            "            )\n",
-                            "            (stochastic_depth): StochasticDepth(p=0.043478260869565216, mode=row)\n",
-                            "          )\n",
-                            "          (1): MBConv(\n",
-                            "            (block): Sequential(\n",
-                            "              (0): Conv2dNormActivation(\n",
-                            "                (0): Conv2d(40, 240, kernel_size=(1, 1), stride=(1, 1), bias=False)\n",
-                            "                (1): BatchNorm2d(240, eps=1e-05, momentum=0.1, affine=True, track_running_stats=True)\n",
-                            "                (2): SiLU(inplace=True)\n",
-                            "              )\n",
-                            "              (1): Conv2dNormActivation(\n",
-                            "                (0): Conv2d(240, 240, kernel_size=(5, 5), stride=(1, 1), padding=(2, 2), groups=240, bias=False)\n",
-                            "                (1): BatchNorm2d(240, eps=1e-05, momentum=0.1, affine=True, track_running_stats=True)\n",
-                            "                (2): SiLU(inplace=True)\n",
-                            "              )\n",
-                            "              (2): SqueezeExcitation(\n",
-                            "                (avgpool): AdaptiveAvgPool2d(output_size=1)\n",
-                            "                (fc1): Conv2d(240, 10, kernel_size=(1, 1), stride=(1, 1))\n",
-                            "                (fc2): Conv2d(10, 240, kernel_size=(1, 1), stride=(1, 1))\n",
-                            "                (activation): SiLU(inplace=True)\n",
-                            "                (scale_activation): Sigmoid()\n",
-                            "              )\n",
-                            "              (3): Conv2dNormActivation(\n",
-                            "                (0): Conv2d(240, 40, kernel_size=(1, 1), stride=(1, 1), bias=False)\n",
-                            "                (1): BatchNorm2d(40, eps=1e-05, momentum=0.1, affine=True, track_running_stats=True)\n",
-                            "              )\n",
-                            "            )\n",
-                            "            (stochastic_depth): StochasticDepth(p=0.05217391304347827, mode=row)\n",
-                            "          )\n",
-                            "          (2): MBConv(\n",
-                            "            (block): Sequential(\n",
-                            "              (0): Conv2dNormActivation(\n",
-                            "                (0): Conv2d(40, 240, kernel_size=(1, 1), stride=(1, 1), bias=False)\n",
-                            "                (1): BatchNorm2d(240, eps=1e-05, momentum=0.1, affine=True, track_running_stats=True)\n",
-                            "                (2): SiLU(inplace=True)\n",
-                            "              )\n",
-                            "              (1): Conv2dNormActivation(\n",
-                            "                (0): Conv2d(240, 240, kernel_size=(5, 5), stride=(1, 1), padding=(2, 2), groups=240, bias=False)\n",
-                            "                (1): BatchNorm2d(240, eps=1e-05, momentum=0.1, affine=True, track_running_stats=True)\n",
-                            "                (2): SiLU(inplace=True)\n",
-                            "              )\n",
-                            "              (2): SqueezeExcitation(\n",
-                            "                (avgpool): AdaptiveAvgPool2d(output_size=1)\n",
-                            "                (fc1): Conv2d(240, 10, kernel_size=(1, 1), stride=(1, 1))\n",
-                            "                (fc2): Conv2d(10, 240, kernel_size=(1, 1), stride=(1, 1))\n",
-                            "                (activation): SiLU(inplace=True)\n",
-                            "                (scale_activation): Sigmoid()\n",
-                            "              )\n",
-                            "              (3): Conv2dNormActivation(\n",
-                            "                (0): Conv2d(240, 40, kernel_size=(1, 1), stride=(1, 1), bias=False)\n",
-                            "                (1): BatchNorm2d(40, eps=1e-05, momentum=0.1, affine=True, track_running_stats=True)\n",
-                            "              )\n",
-                            "            )\n",
-                            "            (stochastic_depth): StochasticDepth(p=0.06086956521739131, mode=row)\n",
-                            "          )\n",
-                            "        )\n",
-                            "        (4): Sequential(\n",
-                            "          (0): MBConv(\n",
-                            "            (block): Sequential(\n",
-                            "              (0): Conv2dNormActivation(\n",
-                            "                (0): Conv2d(40, 240, kernel_size=(1, 1), stride=(1, 1), bias=False)\n",
-                            "                (1): BatchNorm2d(240, eps=1e-05, momentum=0.1, affine=True, track_running_stats=True)\n",
-                            "                (2): SiLU(inplace=True)\n",
-                            "              )\n",
-                            "              (1): Conv2dNormActivation(\n",
-                            "                (0): Conv2d(240, 240, kernel_size=(3, 3), stride=(2, 2), padding=(1, 1), groups=240, bias=False)\n",
-                            "                (1): BatchNorm2d(240, eps=1e-05, momentum=0.1, affine=True, track_running_stats=True)\n",
-                            "                (2): SiLU(inplace=True)\n",
-                            "              )\n",
-                            "              (2): SqueezeExcitation(\n",
-                            "                (avgpool): AdaptiveAvgPool2d(output_size=1)\n",
-                            "                (fc1): Conv2d(240, 10, kernel_size=(1, 1), stride=(1, 1))\n",
-                            "                (fc2): Conv2d(10, 240, kernel_size=(1, 1), stride=(1, 1))\n",
-                            "                (activation): SiLU(inplace=True)\n",
-                            "                (scale_activation): Sigmoid()\n",
-                            "              )\n",
-                            "              (3): Conv2dNormActivation(\n",
-                            "                (0): Conv2d(240, 80, kernel_size=(1, 1), stride=(1, 1), bias=False)\n",
-                            "                (1): BatchNorm2d(80, eps=1e-05, momentum=0.1, affine=True, track_running_stats=True)\n",
-                            "              )\n",
-                            "            )\n",
-                            "            (stochastic_depth): StochasticDepth(p=0.06956521739130435, mode=row)\n",
-                            "          )\n",
-                            "          (1): MBConv(\n",
-                            "            (block): Sequential(\n",
-                            "              (0): Conv2dNormActivation(\n",
-                            "                (0): Conv2d(80, 480, kernel_size=(1, 1), stride=(1, 1), bias=False)\n",
-                            "                (1): BatchNorm2d(480, eps=1e-05, momentum=0.1, affine=True, track_running_stats=True)\n",
-                            "                (2): SiLU(inplace=True)\n",
-                            "              )\n",
-                            "              (1): Conv2dNormActivation(\n",
-                            "                (0): Conv2d(480, 480, kernel_size=(3, 3), stride=(1, 1), padding=(1, 1), groups=480, bias=False)\n",
-                            "                (1): BatchNorm2d(480, eps=1e-05, momentum=0.1, affine=True, track_running_stats=True)\n",
-                            "                (2): SiLU(inplace=True)\n",
-                            "              )\n",
-                            "              (2): SqueezeExcitation(\n",
-                            "                (avgpool): AdaptiveAvgPool2d(output_size=1)\n",
-                            "                (fc1): Conv2d(480, 20, kernel_size=(1, 1), stride=(1, 1))\n",
-                            "                (fc2): Conv2d(20, 480, kernel_size=(1, 1), stride=(1, 1))\n",
-                            "                (activation): SiLU(inplace=True)\n",
-                            "                (scale_activation): Sigmoid()\n",
-                            "              )\n",
-                            "              (3): Conv2dNormActivation(\n",
-                            "                (0): Conv2d(480, 80, kernel_size=(1, 1), stride=(1, 1), bias=False)\n",
-                            "                (1): BatchNorm2d(80, eps=1e-05, momentum=0.1, affine=True, track_running_stats=True)\n",
-                            "              )\n",
-                            "            )\n",
-                            "            (stochastic_depth): StochasticDepth(p=0.0782608695652174, mode=row)\n",
-                            "          )\n",
-                            "          (2): MBConv(\n",
-                            "            (block): Sequential(\n",
-                            "              (0): Conv2dNormActivation(\n",
-                            "                (0): Conv2d(80, 480, kernel_size=(1, 1), stride=(1, 1), bias=False)\n",
-                            "                (1): BatchNorm2d(480, eps=1e-05, momentum=0.1, affine=True, track_running_stats=True)\n",
-                            "                (2): SiLU(inplace=True)\n",
-                            "              )\n",
-                            "              (1): Conv2dNormActivation(\n",
-                            "                (0): Conv2d(480, 480, kernel_size=(3, 3), stride=(1, 1), padding=(1, 1), groups=480, bias=False)\n",
-                            "                (1): BatchNorm2d(480, eps=1e-05, momentum=0.1, affine=True, track_running_stats=True)\n",
-                            "                (2): SiLU(inplace=True)\n",
-                            "              )\n",
-                            "              (2): SqueezeExcitation(\n",
-                            "                (avgpool): AdaptiveAvgPool2d(output_size=1)\n",
-                            "                (fc1): Conv2d(480, 20, kernel_size=(1, 1), stride=(1, 1))\n",
-                            "                (fc2): Conv2d(20, 480, kernel_size=(1, 1), stride=(1, 1))\n",
-                            "                (activation): SiLU(inplace=True)\n",
-                            "                (scale_activation): Sigmoid()\n",
-                            "              )\n",
-                            "              (3): Conv2dNormActivation(\n",
-                            "                (0): Conv2d(480, 80, kernel_size=(1, 1), stride=(1, 1), bias=False)\n",
-                            "                (1): BatchNorm2d(80, eps=1e-05, momentum=0.1, affine=True, track_running_stats=True)\n",
-                            "              )\n",
-                            "            )\n",
-                            "            (stochastic_depth): StochasticDepth(p=0.08695652173913043, mode=row)\n",
-                            "          )\n",
-                            "          (3): MBConv(\n",
-                            "            (block): Sequential(\n",
-                            "              (0): Conv2dNormActivation(\n",
-                            "                (0): Conv2d(80, 480, kernel_size=(1, 1), stride=(1, 1), bias=False)\n",
-                            "                (1): BatchNorm2d(480, eps=1e-05, momentum=0.1, affine=True, track_running_stats=True)\n",
-                            "                (2): SiLU(inplace=True)\n",
-                            "              )\n",
-                            "              (1): Conv2dNormActivation(\n",
-                            "                (0): Conv2d(480, 480, kernel_size=(3, 3), stride=(1, 1), padding=(1, 1), groups=480, bias=False)\n",
-                            "                (1): BatchNorm2d(480, eps=1e-05, momentum=0.1, affine=True, track_running_stats=True)\n",
-                            "                (2): SiLU(inplace=True)\n",
-                            "              )\n",
-                            "              (2): SqueezeExcitation(\n",
-                            "                (avgpool): AdaptiveAvgPool2d(output_size=1)\n",
-                            "                (fc1): Conv2d(480, 20, kernel_size=(1, 1), stride=(1, 1))\n",
-                            "                (fc2): Conv2d(20, 480, kernel_size=(1, 1), stride=(1, 1))\n",
-                            "                (activation): SiLU(inplace=True)\n",
-                            "                (scale_activation): Sigmoid()\n",
-                            "              )\n",
-                            "              (3): Conv2dNormActivation(\n",
-                            "                (0): Conv2d(480, 80, kernel_size=(1, 1), stride=(1, 1), bias=False)\n",
-                            "                (1): BatchNorm2d(80, eps=1e-05, momentum=0.1, affine=True, track_running_stats=True)\n",
-                            "              )\n",
-                            "            )\n",
-                            "            (stochastic_depth): StochasticDepth(p=0.09565217391304348, mode=row)\n",
-                            "          )\n",
-                            "        )\n",
-                            "        (5): Sequential(\n",
-                            "          (0): MBConv(\n",
-                            "            (block): Sequential(\n",
-                            "              (0): Conv2dNormActivation(\n",
-                            "                (0): Conv2d(80, 480, kernel_size=(1, 1), stride=(1, 1), bias=False)\n",
-                            "                (1): BatchNorm2d(480, eps=1e-05, momentum=0.1, affine=True, track_running_stats=True)\n",
-                            "                (2): SiLU(inplace=True)\n",
-                            "              )\n",
-                            "              (1): Conv2dNormActivation(\n",
-                            "                (0): Conv2d(480, 480, kernel_size=(5, 5), stride=(1, 1), padding=(2, 2), groups=480, bias=False)\n",
-                            "                (1): BatchNorm2d(480, eps=1e-05, momentum=0.1, affine=True, track_running_stats=True)\n",
-                            "                (2): SiLU(inplace=True)\n",
-                            "              )\n",
-                            "              (2): SqueezeExcitation(\n",
-                            "                (avgpool): AdaptiveAvgPool2d(output_size=1)\n",
-                            "                (fc1): Conv2d(480, 20, kernel_size=(1, 1), stride=(1, 1))\n",
-                            "                (fc2): Conv2d(20, 480, kernel_size=(1, 1), stride=(1, 1))\n",
-                            "                (activation): SiLU(inplace=True)\n",
-                            "                (scale_activation): Sigmoid()\n",
-                            "              )\n",
-                            "              (3): Conv2dNormActivation(\n",
-                            "                (0): Conv2d(480, 112, kernel_size=(1, 1), stride=(1, 1), bias=False)\n",
-                            "                (1): BatchNorm2d(112, eps=1e-05, momentum=0.1, affine=True, track_running_stats=True)\n",
-                            "              )\n",
-                            "            )\n",
-                            "            (stochastic_depth): StochasticDepth(p=0.10434782608695654, mode=row)\n",
-                            "          )\n",
-                            "          (1): MBConv(\n",
-                            "            (block): Sequential(\n",
-                            "              (0): Conv2dNormActivation(\n",
-                            "                (0): Conv2d(112, 672, kernel_size=(1, 1), stride=(1, 1), bias=False)\n",
-                            "                (1): BatchNorm2d(672, eps=1e-05, momentum=0.1, affine=True, track_running_stats=True)\n",
-                            "                (2): SiLU(inplace=True)\n",
-                            "              )\n",
-                            "              (1): Conv2dNormActivation(\n",
-                            "                (0): Conv2d(672, 672, kernel_size=(5, 5), stride=(1, 1), padding=(2, 2), groups=672, bias=False)\n",
-                            "                (1): BatchNorm2d(672, eps=1e-05, momentum=0.1, affine=True, track_running_stats=True)\n",
-                            "                (2): SiLU(inplace=True)\n",
-                            "              )\n",
-                            "              (2): SqueezeExcitation(\n",
-                            "                (avgpool): AdaptiveAvgPool2d(output_size=1)\n",
-                            "                (fc1): Conv2d(672, 28, kernel_size=(1, 1), stride=(1, 1))\n",
-                            "                (fc2): Conv2d(28, 672, kernel_size=(1, 1), stride=(1, 1))\n",
-                            "                (activation): SiLU(inplace=True)\n",
-                            "                (scale_activation): Sigmoid()\n",
-                            "              )\n",
-                            "              (3): Conv2dNormActivation(\n",
-                            "                (0): Conv2d(672, 112, kernel_size=(1, 1), stride=(1, 1), bias=False)\n",
-                            "                (1): BatchNorm2d(112, eps=1e-05, momentum=0.1, affine=True, track_running_stats=True)\n",
-                            "              )\n",
-                            "            )\n",
-                            "            (stochastic_depth): StochasticDepth(p=0.11304347826086956, mode=row)\n",
-                            "          )\n",
-                            "          (2): MBConv(\n",
-                            "            (block): Sequential(\n",
-                            "              (0): Conv2dNormActivation(\n",
-                            "                (0): Conv2d(112, 672, kernel_size=(1, 1), stride=(1, 1), bias=False)\n",
-                            "                (1): BatchNorm2d(672, eps=1e-05, momentum=0.1, affine=True, track_running_stats=True)\n",
-                            "                (2): SiLU(inplace=True)\n",
-                            "              )\n",
-                            "              (1): Conv2dNormActivation(\n",
-                            "                (0): Conv2d(672, 672, kernel_size=(5, 5), stride=(1, 1), padding=(2, 2), groups=672, bias=False)\n",
-                            "                (1): BatchNorm2d(672, eps=1e-05, momentum=0.1, affine=True, track_running_stats=True)\n",
-                            "                (2): SiLU(inplace=True)\n",
-                            "              )\n",
-                            "              (2): SqueezeExcitation(\n",
-                            "                (avgpool): AdaptiveAvgPool2d(output_size=1)\n",
-                            "                (fc1): Conv2d(672, 28, kernel_size=(1, 1), stride=(1, 1))\n",
-                            "                (fc2): Conv2d(28, 672, kernel_size=(1, 1), stride=(1, 1))\n",
-                            "                (activation): SiLU(inplace=True)\n",
-                            "                (scale_activation): Sigmoid()\n",
-                            "              )\n",
-                            "              (3): Conv2dNormActivation(\n",
-                            "                (0): Conv2d(672, 112, kernel_size=(1, 1), stride=(1, 1), bias=False)\n",
-                            "                (1): BatchNorm2d(112, eps=1e-05, momentum=0.1, affine=True, track_running_stats=True)\n",
-                            "              )\n",
-                            "            )\n",
-                            "            (stochastic_depth): StochasticDepth(p=0.12173913043478261, mode=row)\n",
-                            "          )\n",
-                            "          (3): MBConv(\n",
-                            "            (block): Sequential(\n",
-                            "              (0): Conv2dNormActivation(\n",
-                            "                (0): Conv2d(112, 672, kernel_size=(1, 1), stride=(1, 1), bias=False)\n",
-                            "                (1): BatchNorm2d(672, eps=1e-05, momentum=0.1, affine=True, track_running_stats=True)\n",
-                            "                (2): SiLU(inplace=True)\n",
-                            "              )\n",
-                            "              (1): Conv2dNormActivation(\n",
-                            "                (0): Conv2d(672, 672, kernel_size=(5, 5), stride=(1, 1), padding=(2, 2), groups=672, bias=False)\n",
-                            "                (1): BatchNorm2d(672, eps=1e-05, momentum=0.1, affine=True, track_running_stats=True)\n",
-                            "                (2): SiLU(inplace=True)\n",
-                            "              )\n",
-                            "              (2): SqueezeExcitation(\n",
-                            "                (avgpool): AdaptiveAvgPool2d(output_size=1)\n",
-                            "                (fc1): Conv2d(672, 28, kernel_size=(1, 1), stride=(1, 1))\n",
-                            "                (fc2): Conv2d(28, 672, kernel_size=(1, 1), stride=(1, 1))\n",
-                            "                (activation): SiLU(inplace=True)\n",
-                            "                (scale_activation): Sigmoid()\n",
-                            "              )\n",
-                            "              (3): Conv2dNormActivation(\n",
-                            "                (0): Conv2d(672, 112, kernel_size=(1, 1), stride=(1, 1), bias=False)\n",
-                            "                (1): BatchNorm2d(112, eps=1e-05, momentum=0.1, affine=True, track_running_stats=True)\n",
-                            "              )\n",
-                            "            )\n",
-                            "            (stochastic_depth): StochasticDepth(p=0.13043478260869565, mode=row)\n",
-                            "          )\n",
-                            "        )\n",
-                            "        (6): Sequential(\n",
-                            "          (0): MBConv(\n",
-                            "            (block): Sequential(\n",
-                            "              (0): Conv2dNormActivation(\n",
-                            "                (0): Conv2d(112, 672, kernel_size=(1, 1), stride=(1, 1), bias=False)\n",
-                            "                (1): BatchNorm2d(672, eps=1e-05, momentum=0.1, affine=True, track_running_stats=True)\n",
-                            "                (2): SiLU(inplace=True)\n",
-                            "              )\n",
-                            "              (1): Conv2dNormActivation(\n",
-                            "                (0): Conv2d(672, 672, kernel_size=(5, 5), stride=(2, 2), padding=(2, 2), groups=672, bias=False)\n",
-                            "                (1): BatchNorm2d(672, eps=1e-05, momentum=0.1, affine=True, track_running_stats=True)\n",
-                            "                (2): SiLU(inplace=True)\n",
-                            "              )\n",
-                            "              (2): SqueezeExcitation(\n",
-                            "                (avgpool): AdaptiveAvgPool2d(output_size=1)\n",
-                            "                (fc1): Conv2d(672, 28, kernel_size=(1, 1), stride=(1, 1))\n",
-                            "                (fc2): Conv2d(28, 672, kernel_size=(1, 1), stride=(1, 1))\n",
-                            "                (activation): SiLU(inplace=True)\n",
-                            "                (scale_activation): Sigmoid()\n",
-                            "              )\n",
-                            "              (3): Conv2dNormActivation(\n",
-                            "                (0): Conv2d(672, 192, kernel_size=(1, 1), stride=(1, 1), bias=False)\n",
-                            "                (1): BatchNorm2d(192, eps=1e-05, momentum=0.1, affine=True, track_running_stats=True)\n",
-                            "              )\n",
-                            "            )\n",
-                            "            (stochastic_depth): StochasticDepth(p=0.1391304347826087, mode=row)\n",
-                            "          )\n",
-                            "          (1): MBConv(\n",
-                            "            (block): Sequential(\n",
-                            "              (0): Conv2dNormActivation(\n",
-                            "                (0): Conv2d(192, 1152, kernel_size=(1, 1), stride=(1, 1), bias=False)\n",
-                            "                (1): BatchNorm2d(1152, eps=1e-05, momentum=0.1, affine=True, track_running_stats=True)\n",
-                            "                (2): SiLU(inplace=True)\n",
-                            "              )\n",
-                            "              (1): Conv2dNormActivation(\n",
-                            "                (0): Conv2d(1152, 1152, kernel_size=(5, 5), stride=(1, 1), padding=(2, 2), groups=1152, bias=False)\n",
-                            "                (1): BatchNorm2d(1152, eps=1e-05, momentum=0.1, affine=True, track_running_stats=True)\n",
-                            "                (2): SiLU(inplace=True)\n",
-                            "              )\n",
-                            "              (2): SqueezeExcitation(\n",
-                            "                (avgpool): AdaptiveAvgPool2d(output_size=1)\n",
-                            "                (fc1): Conv2d(1152, 48, kernel_size=(1, 1), stride=(1, 1))\n",
-                            "                (fc2): Conv2d(48, 1152, kernel_size=(1, 1), stride=(1, 1))\n",
-                            "                (activation): SiLU(inplace=True)\n",
-                            "                (scale_activation): Sigmoid()\n",
-                            "              )\n",
-                            "              (3): Conv2dNormActivation(\n",
-                            "                (0): Conv2d(1152, 192, kernel_size=(1, 1), stride=(1, 1), bias=False)\n",
-                            "                (1): BatchNorm2d(192, eps=1e-05, momentum=0.1, affine=True, track_running_stats=True)\n",
-                            "              )\n",
-                            "            )\n",
-                            "            (stochastic_depth): StochasticDepth(p=0.14782608695652175, mode=row)\n",
-                            "          )\n",
-                            "          (2): MBConv(\n",
-                            "            (block): Sequential(\n",
-                            "              (0): Conv2dNormActivation(\n",
-                            "                (0): Conv2d(192, 1152, kernel_size=(1, 1), stride=(1, 1), bias=False)\n",
-                            "                (1): BatchNorm2d(1152, eps=1e-05, momentum=0.1, affine=True, track_running_stats=True)\n",
-                            "                (2): SiLU(inplace=True)\n",
-                            "              )\n",
-                            "              (1): Conv2dNormActivation(\n",
-                            "                (0): Conv2d(1152, 1152, kernel_size=(5, 5), stride=(1, 1), padding=(2, 2), groups=1152, bias=False)\n",
-                            "                (1): BatchNorm2d(1152, eps=1e-05, momentum=0.1, affine=True, track_running_stats=True)\n",
-                            "                (2): SiLU(inplace=True)\n",
-                            "              )\n",
-                            "              (2): SqueezeExcitation(\n",
-                            "                (avgpool): AdaptiveAvgPool2d(output_size=1)\n",
-                            "                (fc1): Conv2d(1152, 48, kernel_size=(1, 1), stride=(1, 1))\n",
-                            "                (fc2): Conv2d(48, 1152, kernel_size=(1, 1), stride=(1, 1))\n",
-                            "                (activation): SiLU(inplace=True)\n",
-                            "                (scale_activation): Sigmoid()\n",
-                            "              )\n",
-                            "              (3): Conv2dNormActivation(\n",
-                            "                (0): Conv2d(1152, 192, kernel_size=(1, 1), stride=(1, 1), bias=False)\n",
-                            "                (1): BatchNorm2d(192, eps=1e-05, momentum=0.1, affine=True, track_running_stats=True)\n",
-                            "              )\n",
-                            "            )\n",
-                            "            (stochastic_depth): StochasticDepth(p=0.1565217391304348, mode=row)\n",
-                            "          )\n",
-                            "          (3): MBConv(\n",
-                            "            (block): Sequential(\n",
-                            "              (0): Conv2dNormActivation(\n",
-                            "                (0): Conv2d(192, 1152, kernel_size=(1, 1), stride=(1, 1), bias=False)\n",
-                            "                (1): BatchNorm2d(1152, eps=1e-05, momentum=0.1, affine=True, track_running_stats=True)\n",
-                            "                (2): SiLU(inplace=True)\n",
-                            "              )\n",
-                            "              (1): Conv2dNormActivation(\n",
-                            "                (0): Conv2d(1152, 1152, kernel_size=(5, 5), stride=(1, 1), padding=(2, 2), groups=1152, bias=False)\n",
-                            "                (1): BatchNorm2d(1152, eps=1e-05, momentum=0.1, affine=True, track_running_stats=True)\n",
-                            "                (2): SiLU(inplace=True)\n",
-                            "              )\n",
-                            "              (2): SqueezeExcitation(\n",
-                            "                (avgpool): AdaptiveAvgPool2d(output_size=1)\n",
-                            "                (fc1): Conv2d(1152, 48, kernel_size=(1, 1), stride=(1, 1))\n",
-                            "                (fc2): Conv2d(48, 1152, kernel_size=(1, 1), stride=(1, 1))\n",
-                            "                (activation): SiLU(inplace=True)\n",
-                            "                (scale_activation): Sigmoid()\n",
-                            "              )\n",
-                            "              (3): Conv2dNormActivation(\n",
-                            "                (0): Conv2d(1152, 192, kernel_size=(1, 1), stride=(1, 1), bias=False)\n",
-                            "                (1): BatchNorm2d(192, eps=1e-05, momentum=0.1, affine=True, track_running_stats=True)\n",
-                            "              )\n",
-                            "            )\n",
-                            "            (stochastic_depth): StochasticDepth(p=0.16521739130434784, mode=row)\n",
-                            "          )\n",
-                            "          (4): MBConv(\n",
-                            "            (block): Sequential(\n",
-                            "              (0): Conv2dNormActivation(\n",
-                            "                (0): Conv2d(192, 1152, kernel_size=(1, 1), stride=(1, 1), bias=False)\n",
-                            "                (1): BatchNorm2d(1152, eps=1e-05, momentum=0.1, affine=True, track_running_stats=True)\n",
-                            "                (2): SiLU(inplace=True)\n",
-                            "              )\n",
-                            "              (1): Conv2dNormActivation(\n",
-                            "                (0): Conv2d(1152, 1152, kernel_size=(5, 5), stride=(1, 1), padding=(2, 2), groups=1152, bias=False)\n",
-                            "                (1): BatchNorm2d(1152, eps=1e-05, momentum=0.1, affine=True, track_running_stats=True)\n",
-                            "                (2): SiLU(inplace=True)\n",
-                            "              )\n",
-                            "              (2): SqueezeExcitation(\n",
-                            "                (avgpool): AdaptiveAvgPool2d(output_size=1)\n",
-                            "                (fc1): Conv2d(1152, 48, kernel_size=(1, 1), stride=(1, 1))\n",
-                            "                (fc2): Conv2d(48, 1152, kernel_size=(1, 1), stride=(1, 1))\n",
-                            "                (activation): SiLU(inplace=True)\n",
-                            "                (scale_activation): Sigmoid()\n",
-                            "              )\n",
-                            "              (3): Conv2dNormActivation(\n",
-                            "                (0): Conv2d(1152, 192, kernel_size=(1, 1), stride=(1, 1), bias=False)\n",
-                            "                (1): BatchNorm2d(192, eps=1e-05, momentum=0.1, affine=True, track_running_stats=True)\n",
-                            "              )\n",
-                            "            )\n",
-                            "            (stochastic_depth): StochasticDepth(p=0.17391304347826086, mode=row)\n",
-                            "          )\n",
-                            "        )\n",
-                            "        (7): Sequential(\n",
-                            "          (0): MBConv(\n",
-                            "            (block): Sequential(\n",
-                            "              (0): Conv2dNormActivation(\n",
-                            "                (0): Conv2d(192, 1152, kernel_size=(1, 1), stride=(1, 1), bias=False)\n",
-                            "                (1): BatchNorm2d(1152, eps=1e-05, momentum=0.1, affine=True, track_running_stats=True)\n",
-                            "                (2): SiLU(inplace=True)\n",
-                            "              )\n",
-                            "              (1): Conv2dNormActivation(\n",
-                            "                (0): Conv2d(1152, 1152, kernel_size=(3, 3), stride=(1, 1), padding=(1, 1), groups=1152, bias=False)\n",
-                            "                (1): BatchNorm2d(1152, eps=1e-05, momentum=0.1, affine=True, track_running_stats=True)\n",
-                            "                (2): SiLU(inplace=True)\n",
-                            "              )\n",
-                            "              (2): SqueezeExcitation(\n",
-                            "                (avgpool): AdaptiveAvgPool2d(output_size=1)\n",
-                            "                (fc1): Conv2d(1152, 48, kernel_size=(1, 1), stride=(1, 1))\n",
-                            "                (fc2): Conv2d(48, 1152, kernel_size=(1, 1), stride=(1, 1))\n",
-                            "                (activation): SiLU(inplace=True)\n",
-                            "                (scale_activation): Sigmoid()\n",
-                            "              )\n",
-                            "              (3): Conv2dNormActivation(\n",
-                            "                (0): Conv2d(1152, 320, kernel_size=(1, 1), stride=(1, 1), bias=False)\n",
-                            "                (1): BatchNorm2d(320, eps=1e-05, momentum=0.1, affine=True, track_running_stats=True)\n",
-                            "              )\n",
-                            "            )\n",
-                            "            (stochastic_depth): StochasticDepth(p=0.1826086956521739, mode=row)\n",
-                            "          )\n",
-                            "          (1): MBConv(\n",
-                            "            (block): Sequential(\n",
-                            "              (0): Conv2dNormActivation(\n",
-                            "                (0): Conv2d(320, 1920, kernel_size=(1, 1), stride=(1, 1), bias=False)\n",
-                            "                (1): BatchNorm2d(1920, eps=1e-05, momentum=0.1, affine=True, track_running_stats=True)\n",
-                            "                (2): SiLU(inplace=True)\n",
-                            "              )\n",
-                            "              (1): Conv2dNormActivation(\n",
-                            "                (0): Conv2d(1920, 1920, kernel_size=(3, 3), stride=(1, 1), padding=(1, 1), groups=1920, bias=False)\n",
-                            "                (1): BatchNorm2d(1920, eps=1e-05, momentum=0.1, affine=True, track_running_stats=True)\n",
-                            "                (2): SiLU(inplace=True)\n",
-                            "              )\n",
-                            "              (2): SqueezeExcitation(\n",
-                            "                (avgpool): AdaptiveAvgPool2d(output_size=1)\n",
-                            "                (fc1): Conv2d(1920, 80, kernel_size=(1, 1), stride=(1, 1))\n",
-                            "                (fc2): Conv2d(80, 1920, kernel_size=(1, 1), stride=(1, 1))\n",
-                            "                (activation): SiLU(inplace=True)\n",
-                            "                (scale_activation): Sigmoid()\n",
-                            "              )\n",
-                            "              (3): Conv2dNormActivation(\n",
-                            "                (0): Conv2d(1920, 320, kernel_size=(1, 1), stride=(1, 1), bias=False)\n",
-                            "                (1): BatchNorm2d(320, eps=1e-05, momentum=0.1, affine=True, track_running_stats=True)\n",
-                            "              )\n",
-                            "            )\n",
-                            "            (stochastic_depth): StochasticDepth(p=0.19130434782608696, mode=row)\n",
-                            "          )\n",
-                            "        )\n",
-                            "        (8): Conv2dNormActivation(\n",
-                            "          (0): Conv2d(320, 1280, kernel_size=(1, 1), stride=(1, 1), bias=False)\n",
-                            "          (1): BatchNorm2d(1280, eps=1e-05, momentum=0.1, affine=True, track_running_stats=True)\n",
-                            "          (2): SiLU(inplace=True)\n",
-                            "        )\n",
-                            "      )\n",
-                            "      (avgpool): AdaptiveAvgPool2d(output_size=1)\n",
-                            "      (classifier): Sequential(\n",
-                            "        (0): Dropout(p=0.2, inplace=True)\n",
-                            "        (1): Linear(in_features=1280, out_features=21, bias=True)\n",
-                            "      )\n",
-                            "    )\n",
-                            "  )\n",
-                            "  (train_metric): cmAP()\n",
-                            "  (valid_metric): cmAP()\n",
-                            "  (test_metric): cmAP()\n",
-                            "  (valid_metric_best): MaxMetric()\n",
-                            "  (valid_add_metrics): MetricCollection(\n",
-                            "    (MultilabelAUROC): MultilabelAUROC()\n",
-                            "    (T1Accuracy): TopKAccuracy()\n",
-                            "    (T3Accuracy): TopKAccuracy()\n",
-                            "    (mAP): mAP(),\n",
-                            "    prefix=val/\n",
-                            "  )\n",
-                            "  (test_add_metrics): MetricCollection(\n",
-                            "    (MultilabelAUROC): MultilabelAUROC()\n",
-                            "    (T1Accuracy): TopKAccuracy()\n",
-                            "    (T3Accuracy): TopKAccuracy()\n",
-                            "    (mAP): mAP(),\n",
-                            "    prefix=test/\n",
-                            "  )\n",
-                            "  (test_complete_metrics): MetricCollection(\n",
-                            "    (cmAP5): cmAP5(\n",
-                            "      (multilabel_ap): MultilabelAveragePrecision()\n",
-                            "    )\n",
-                            "    (pcmAP): pcmAP(),\n",
-                            "    prefix=test/\n",
-                            "  )\n",
-                            ")"
-                        ]
-                    },
-                    "execution_count": 10,
-                    "metadata": {},
-                    "output_type": "execute_result"
-                }
-            ],
-            "source": [
-                "model"
-            ]
-        },
-        {
-            "cell_type": "code",
-            "execution_count": 11,
-            "id": "93cc4646",
-            "metadata": {},
-            "outputs": [
-                {
-                    "name": "stderr",
-                    "output_type": "stream",
-                    "text": [
-                        "You are using a CUDA device ('NVIDIA A100 80GB PCIe') that has Tensor Cores. To properly utilize them, you should set `torch.set_float32_matmul_precision('medium' | 'high')` which will trade-off precision for performance. For more details, read https://pytorch.org/docs/stable/generated/torch.set_float32_matmul_precision.html#torch.set_float32_matmul_precision\n",
-                        "LOCAL_RANK: 0 - CUDA_VISIBLE_DEVICES: [0,1,2]\n",
-                        "\n",
-                        "  | Name                  | Type                   | Params\n",
-                        "-----------------------------------------------------------------\n",
-                        "0 | loss                  | BCEWithLogitsLoss      | 0     \n",
-                        "1 | model                 | EfficientNetClassifier | 6.5 M \n",
-                        "2 | train_metric          | cmAP                   | 0     \n",
-                        "3 | valid_metric          | cmAP                   | 0     \n",
-                        "4 | test_metric           | cmAP                   | 0     \n",
-                        "5 | valid_metric_best     | MaxMetric              | 0     \n",
-                        "6 | valid_add_metrics     | MetricCollection       | 0     \n",
-                        "7 | test_add_metrics      | MetricCollection       | 0     \n",
-                        "8 | test_complete_metrics | MetricCollection       | 0     \n",
-                        "-----------------------------------------------------------------\n",
-                        "6.5 M     Trainable params\n",
-                        "0         Non-trainable params\n",
-                        "6.5 M     Total params\n",
-                        "26.158    Total estimated model params size (MB)\n"
-                    ]
-                }
-            ],
-            "source": [
-                "trainer.fit(model, dm)"
-            ]
-        },
-        {
-            "cell_type": "markdown",
-            "id": "73be30bd-772f-407f-9925-ef247dbc8219",
-            "metadata": {},
-            "source": [
-                "## Configuration of BirdSet Data Pipeline\n",
-                "\n",
-                "The BirdSet Data Pipeline offers a robust and flexible configuration system, primarily designed to streamline the process of setting up your data processing environment. While this notebook presents hardcoded configurations for simplicity, it's important to note that these settings can be dynamically managed using advanced configuration tools like Hydra. Hydra is a powerful utility that enables flexible and scalable configuration management, allowing you to adapt the pipeline settings to various environments or use cases seamlessly. For an in-depth understanding of Hydra, consider visiting [Hydra's official documentation](https://hydra.cc/docs/intro).\n",
-                "\n",
-                "Tipp! Detailed information is provided in the docstrings of the classes and functions. You can access them by hovering over the class or function name in your IDE or by opening the source file in a text editor."
-            ]
-        },
-        {
-            "cell_type": "markdown",
-            "id": "7ad76228",
-            "metadata": {},
-            "source": [
-                "### BirdSetDataModule\n",
-                "The `BirdSetDataModule` is a [PyTorch Lightning DataModule](https://lightning.ai/docs/pytorch/stable/data/datamodule.html#lightningdatamodule) that encapsulates the entire data pipeline. It inherits from `BaseDataModuleHF` which is a base class for all DataModules that use [HuggingFace datasets libary](https://huggingface.co/docs/datasets/index).\n",
-                "\n",
-                "To initialize the `BirdSetDataModule`, you need to provide the following parameters:\n",
-                "\n",
-                "```python\n",
-                "from src.datamodule.birdset_datamodule import BirdSetDataModule\n",
-                "\n",
-                "data_module = BirdSetDataModule(\n",
-                "    dataset=dataset_config, #dataset (DatasetConfig): The configuration for the dataset.\n",
-                "    loaders=loaders_config, #loaders (LoadersConfig): The configuration for the loaders.\n",
-                "    transforms=transforms, #transforms (BirdSetTransformsWrapper): The transforms to be applied to the data.\n",
-                "    mapper=mapper #mapper (XCEventMapping): The mapping for the events.\n",
-                ")\n",
-                "```\n",
-                "\n",
-                "We will now walk through each of these parameters to understand their functionality and configuration.\n"
-            ]
-        },
-        {
-            "cell_type": "markdown",
-            "id": "5158f248-890f-47d0-8b16-68758a314685",
-            "metadata": {},
-            "source": [
-                "### 1. Dataset Configuration\n",
-                "\n",
-                "Configuring the dataset is the first step in configuring the BirdSet data pipeline, here you specify which dataset you want to load, how many classes it has, and how the data is split into train, validation, and test sets. The `DatasetConfig` class is used to configure the dataset."
-            ]
-        },
-        {
-            "cell_type": "code",
-            "execution_count": 1,
-            "id": "33cca9fe-2ac0-4418-93d1-e8ad5fd37786",
-            "metadata": {},
-            "outputs": [],
-            "source": [
-                "from birdset.datamodule.base_datamodule import DatasetConfig\n",
-                "\n",
-                "dataset_config = DatasetConfig(\n",
-                "    data_dir='../../data_birdset/HSN',\n",
-                "    dataset_name='HSN',\n",
-                "    hf_path='DBD-research-group/BirdSet',\n",
-                "    hf_name='HSN',\n",
-                "    n_classes=21,\n",
-                "    n_workers=1,\n",
-                "    val_split=0.2,\n",
-                "    task=\"multilabel\",\n",
-                "    subset=None,\n",
-                "    sampling_rate=32000,\n",
-                "    class_weights_sampler=None,\n",
-                "    classlimit=500,\n",
-                "    eventlimit=5,\n",
-                ")"
-            ]
-        },
-        {
-            "cell_type": "markdown",
-            "id": "e8ea4694-e2e8-4b71-a2ad-6b004850f7e1",
-            "metadata": {
-                "tags": []
-            },
-            "source": [
-                "Here's a brief overview of the parameters used in the `DatasetConfig` class:\n",
-                "\n",
-                "- `data_dir`: Specifies the directory where the dataset files are stored. **Important**: The dataset uses a lot of disk space, so make sure you have enough storage available.\n",
-                "- `dataset_name`: The name assigned to the dataset.\n",
-                "- `hf_path`: The path to the dataset stored on HuggingFace.\n",
-                "- `hf_name`: The name of the dataset on HuggingFace.\n",
-                "- `seed`: A seed value for ensuring reproducibility across runs.\n",
-                "- `n_classes`: The total number of distinct classes in the dataset.\n",
-                "- `n_workers`: The number of worker processes used for data loading.\n",
-                "- `val_split`: The proportion of the dataset reserved for validation.\n",
-                "- `task`: Defines the type of task (e.g., 'multilabel' or 'multiclass').\n",
-                "- `sampling_rate`: The sampling rate for audio data processing.\n",
-                "- `class_weights_sampler`: Indicates whether to use class weights in the sampler for handling imbalanced datasets.\n",
-                "- `class_limit`: The maximum number of samples per class.\n",
-                "- `eventlimit`: Defines the maximum number of audio events processed per audio file, capping the quantity to ensure balance across files."
-            ]
-        },
-        {
-            "cell_type": "markdown",
-            "id": "fdc2a0b4-c98c-4e95-9b51-3e7f17d038eb",
-            "metadata": {},
-            "source": [
-                "#### Important Note:\n",
-                "- The `class_weights_loss` parameter is currently deprecated and only implemented for focal loss. It's recommended to utilize the `class_weights_sampler` instead, as it has shown to yield favorable results, particularly as evidenced by the winner of the [BirdCLEF 2023](https://www.kaggle.com/competitions/birdclef-2023) challenge."
-            ]
-        },
-        {
-            "cell_type": "markdown",
-            "id": "5f58a9d4-aabd-43b7-b6f6-e7acbb4cefeb",
-            "metadata": {},
-            "source": [
-                "Selecting appropriate values for these parameters is crucial, as they directly influence the efficiency of the training process and the overall performance of the model."
-            ]
-        },
-        {
-            "cell_type": "markdown",
-            "id": "5734f65a-8fb3-4468-8fa2-7bccff9f8097",
-            "metadata": {},
-            "source": [
-                "### 2. Dataloader Configuration\n",
-                "\n",
-                "Once the dataset is configured, the next crucial step is setting up the data loaders. Data loaders are pivotal in efficiently feeding data into the model during both the training and testing phases. They manage the data flow, ensuring that the model is supplied with a consistent stream of data batches. In this section, we'll use the `LoaderConfig` and `LoadersConfig` classes to define different configurations for the training and testing data loaders."
-            ]
-        },
-        {
-            "cell_type": "code",
-            "execution_count": 4,
-            "id": "5a49150e-4ce1-4ed4-abc7-9d376eb9c3b4",
-            "metadata": {},
-            "outputs": [],
-            "source": [
-                "from birdset.datamodule.base_datamodule import LoaderConfig, LoadersConfig\n",
-                "# Configuration for the training data loader\n",
-                "train_loader_config = LoaderConfig(\n",
-                "    batch_size=32,\n",
-                "    shuffle=True,\n",
-                "    num_workers=8,\n",
-                "    pin_memory=False,\n",
-                "    drop_last=True,\n",
-                "    persistent_workers=False,\n",
-                "    #prefetch_factor=None,\n",
-                ")\n",
-                "\n",
-                "# Configuration for the testing data loader\n",
-                "test_loader_config = LoaderConfig(\n",
-                "    batch_size=32,\n",
-                "    shuffle=False,\n",
-                "    num_workers=8,\n",
-                "    pin_memory=False,\n",
-                "    drop_last=False,\n",
-                "    persistent_workers=False,\n",
-                "    #prefetch_factor=None,\n",
-                ")\n",
-                "\n",
-                "# Aggregating the loader configurations\n",
-                "loaders_config = LoadersConfig(\n",
-                "    train=train_loader_config,\n",
-                "    valid=test_loader_config,\n",
-                "    test=test_loader_config,\n",
-                ")"
-            ]
-        },
-        {
-            "cell_type": "markdown",
-            "id": "3ea42652-6857-4d0e-be29-8f50928aad0b",
-            "metadata": {},
-            "source": [
-                "Here's a brief overview of the parameters used in the `LoaderConfig` class:\n",
-                "\n",
-                "- `batch_size`: Specifies the number of samples contained in each batch. This is a crucial parameter as it impacts memory utilization and model performance.\n",
-                "- `shuffle`: Determines whether the data is shuffled at the beginning of each epoch. Shuffling is typically used for training data to ensure model robustness and prevent overfitting.\n",
-                "- `num_workers`: Sets the number of subprocesses to be used for data loading. More workers can speed up the data loading process but also increase memory consumption.\n",
-                "- `pin_memory`: When set to `True`, enables the DataLoader to copy Tensors into CUDA pinned memory before returning them. This can lead to faster data transfer to CUDA-enabled GPUs.\n",
-                "- `drop_last`: Determines whether to drop the last incomplete batch. Setting this to `True` is useful when the total size of the dataset is not divisible by the batch size.\n",
-                "- `persistent_workers`: Indicates whether the data loader should keep the workers alive for the next epoch. This can improve performance at the cost of memory.\n",
-                "- `prefetch_factor`: Defines the number of samples loaded in advance by each worker. This parameter is commented out here and can be adjusted based on specific requirements.\n",
-                "\n",
-                "Proper configuration of the data loaders is essential as it directly influences the efficiency of the training process, hardware resource utilization, and ultimately, the performance of the model."
-            ]
-        },
-        {
-            "cell_type": "markdown",
-            "id": "09a2390d-937a-46c8-8829-94ff3eca2b28",
-            "metadata": {},
-            "source": [
-                "### 3. Configuration of TransformationsWrapper\n",
-                "\n",
-                "Transformations play a critical role in the data preparation process within the BirdSet data pipeline. These operations, applied before the data is fed into the model, encompass a range of augmentation techniques designed to regularize the model and prevent overfitting. Properly configured transformations not only enhance the diversity and quality of the training data but also help the model generalize better to new, unseen data.\n",
-                "\n",
-                "In the BirdSet framework, transformations are meticulously orchestrated through the `BirdSetTransformsWrapper` class. This wrapper acts as a comprehensive interface for defining and applying various transformations and augmentations to the data. It ensures that the data is consistently and effectively transformed, aligning with the specific requirements of the model and the inherent characteristics of the dataset.\n",
-                "\n",
-                "By configuring the `transforms_wrapper` using the `BirdSetTransformsWrapper` class, you gain precise control over how the data is manipulated during the preprocessing phase.\n",
-                "\n",
-                "To initialize the `BirdSetTransformsWrapper`, you need to provide the following parameters:\n",
-                "\n",
-                "```python\n",
-                "from src.datamodule.components.transforms import BirdSetTransformsWrapper\n",
-                "\n",
-                "transforms = BirdSetTransformsWrapper(\n",
-                "    task: Literal['multiclass', 'multilabel'] = \"multilabel\",\n",
-                "    sampling_rate: int = 32000,\n",
-                "    model_type: Literal['vision', 'waveform'] = \"waveform\",\n",
-                "    spectrogram_augmentations: DictConfig = DictConfig({}),\n",
-                "    waveform_augmentations: DictConfig = DictConfig({}),\n",
-                "    decoding: EventDecoding | None = None,\n",
-                "    feature_extractor: DefaultFeatureExtractor = DefaultFeatureExtractor(),\n",
-                "    max_length: int = 5,\n",
-                "    nocall_sampler: DictConfig = DictConfig({}),\n",
-                "    preprocessing: PreprocessingConfig = PreprocessingConfig()\n",
-                ")\n",
-                "```\n",
-                "\n",
-                "We will go through each of these parameters to understand their functionality and configuration."
-            ]
-        },
-        {
-            "cell_type": "markdown",
-            "id": "239b8432",
-            "metadata": {},
-            "source": [
-                "#### 3.1 Dataset and Model specific parameters\n",
-                "The following parameters ensure that the transformations are tailored to the specific requirements of the dataset and the model:\n",
-                "\n",
-                "- `task`: Defines the type of task (e.g., 'multilabel' or 'multiclass').\n",
-                "- `sampling_rate`: The sampling rate for audio data processing.\n",
-                "- `model_type`: Specifies the type of model (e.g., 'vision' or 'waveform'). In case of a vison model, the input data is expected to be a spectrogram, while for a waveform model, the input data is the raw audio waveform.\n",
-                "- max_length: The maximum length of the audio files in seconds."
-            ]
-        },
-        {
-            "cell_type": "markdown",
-            "id": "a16af9b0-b4da-47a3-a551-433009c4739d",
-            "metadata": {},
-            "source": [
-                "#### 3.2 Augmentations\n",
-                "\n",
-                "Augmentations are powerful techniques applied to the data to introduce diversity and variability. They are particularly useful in audio and signal processing to enhance the robustness of models against variations in input data. In the BirdSet framework, you can configure waveform and spectrogram augmentations as follows:"
-            ]
-        },
-        {
-            "cell_type": "markdown",
-            "id": "306dfe3d-b6a1-41e9-ab21-ac551e501dd9",
-            "metadata": {
-                "tags": []
-            },
-            "source": [
-                "**Waveform Augmentations**\n",
-                "\n",
-                "These augmentations are applied directly to the audio waveform. In BirdSet, you can use any waveform augmentation technique as long as it can be composed by the [torch-audiomentations Compose function](https://github.com/asteroid-team/torch-audiomentations/blob/main/torch_audiomentations/core/composition.py). You can add waveform augmentations as follows:"
-            ]
-        },
-        {
-            "cell_type": "code",
-            "execution_count": 5,
-            "id": "263b67d3-0a2f-4ccf-b8eb-d55af0236ac9",
-            "metadata": {},
-            "outputs": [],
-            "source": [
-                "from torch_audiomentations import AddColoredNoise, PitchShift\n",
-                "waveform_augmentation = {\n",
-                "    \"colored_noise\": AddColoredNoise(p=0.2, min_snr_in_db=3.0, max_snr_in_db=30.0, min_f_decay=-2.0, max_f_decay=2.0),\n",
-                "    \"pitch_shift\": PitchShift(p=0.2, sample_rate=32000, min_transpose_semitones=-4.0, max_transpose_semitones=4.0),\n",
-                "}"
-            ]
-        },
-        {
-            "cell_type": "markdown",
-            "id": "47c94eee-4cd7-49eb-b277-1902b48ced9e",
-            "metadata": {},
-            "source": [
-                "In this example:\n",
-                "- `colored_noise`: Adds colored noise to the audio signal to simulate various real-world noise conditions.\n",
-                "- `pitch_shift`: Alters the pitch of the audio signal, which is useful for simulating different tonal variations."
-            ]
-        },
-        {
-            "cell_type": "markdown",
-            "id": "daf77953-a58d-4e81-8e50-2d15be2ca0bf",
-            "metadata": {},
-            "source": [
-                "**Spectrogram Augmentations**\n",
-                "\n",
-                "These augmentations are applied to the spectrogram representation of the audio. In BirdSet, you can use any spectrogram augmentation technique as long as it can be composed by the [torchvision Compose function](https://pytorch.org/vision/stable/generated/torchvision.transforms.Compose.html). You can add spectrogram augmentations as follows:"
-            ]
-        },
-        {
-            "cell_type": "code",
-            "execution_count": 6,
-            "id": "58e9af4b-879b-4095-92da-99a5e0992c9e",
-            "metadata": {},
-            "outputs": [],
-            "source": [
-                "from torchvision.transforms import RandomApply\n",
-                "from torchaudio.transforms import TimeMasking, FrequencyMasking\n",
-                "spectrogram_augmentations = {\n",
-                "    \"time_masking\": RandomApply([TimeMasking(time_mask_param=100, iid_masks=True)], p=0.3),\n",
-                "    \"frequency_masking\": RandomApply([FrequencyMasking(freq_mask_param=100, iid_masks=True)], p=0.5)\n",
-                "}"
-            ]
-        },
-        {
-            "cell_type": "markdown",
-            "id": "e8aca7d4-609d-4519-8675-ee7a35fa52c2",
-            "metadata": {},
-            "source": [
-                "In this example:\n",
-                "- `time_masking`: Randomly masks a sequence of consecutive time steps in the spectrogram, helping the model become invariant to small temporal shifts.\n",
-                "- `frequency_masking`: Randomly masks a sequence of consecutive frequency channels, encouraging the model to be robust against frequency variations."
-            ]
-        },
-        {
-            "cell_type": "markdown",
-            "id": "04268897-f6f4-4488-9d85-12cf23c15baf",
-            "metadata": {},
-            "source": [
-                "Configuring the augmentations correctly is crucial as they directly influence the model's ability to learn from a diverse set of data representations, ultimately leading to better generalization and performance."
-            ]
-        },
-        {
-            "cell_type": "markdown",
-            "id": "08ee00cb-31db-4f66-883f-623791389e06",
-            "metadata": {},
-            "source": [
-                "#### 3.3 Decoding\n",
-                "\n",
-                "Decoding is a process, that converts the (compressed) data into a format that can be directly used by the model. In the BirdSet framework, we use the `EventDecoding` class by default. It is designed for preprocessing audio files in the context of event detection tasks. Its primary function is to ensure that each audio segment fed into the model is not only in the correct format, but also conditioned to improve the model's ability to identify and understand different audio events. Decoding is configured as follows:"
-            ]
-        },
-        {
-            "cell_type": "code",
-            "execution_count": 7,
-            "id": "b7e2b022-ae03-4940-99de-3bf4823ce506",
-            "metadata": {},
-            "outputs": [],
-            "source": [
-                "from birdset.datamodule.components import EventDecoding\n",
-                "decoding = EventDecoding(\n",
-                "    min_len=1.0,\n",
-                "    max_len=5.0,\n",
-                "    sampling_rate=32000,\n",
-                "    extension_time=8,\n",
-                "    extracted_interval=5,\n",
-                ")"
-            ]
-        },
-        {
-            "cell_type": "markdown",
-            "id": "8ad60adc-3a7e-4506-9c7e-529074359b9f",
-            "metadata": {},
-            "source": [
-                "Key Parameters:\n",
-                "- `_target_`: Specifies the EventDecoding component to be used in the data processing pipeline.\n",
-                "- `min_len` and `max_len`: Determine the minimum and maximum duration (in seconds) of the audio segments after decoding. These constraints ensure that each processed audio segment is of a suitable length for the model.\n",
-                "- `sampling_rate`: Defines the sampling rate to which the audio should be resampled. This standardizes the input data's sampling rate, making it consistent for model processing.\n",
-                "- `extension_time`: Refers to the time (in seconds) by which the duration of an audio event is extended. This parameter is crucial for ensuring that shorter audio events are sufficiently long for the model to process effectively.\n",
-                "- `extracted_interval`: Denotes the fixed duration (in seconds) of the audio segment that is randomly extracted from the extended audio event."
-            ]
-        },
-        {
-            "cell_type": "markdown",
-            "id": "1f6723e8-1b8c-4dcd-b55d-0e934f6f704f",
-            "metadata": {},
-            "source": [
-                "Decoding is performed on the fly, ensuring that the data fed into the model is always in the correct format, even when the source data comes in various encoded forms."
-            ]
-        },
-        {
-            "cell_type": "markdown",
-            "id": "af655211-4a1a-4015-b40f-a6f6fbf2647c",
-            "metadata": {},
-            "source": [
-                "#### 3.4 Feature Extraction\n",
-                "\n",
-                "Feature extraction is a pivotal step in transforming raw data into a structured format that is suitable for model training. The `DefaultFeatureExtractor` in BirdSet is tailored for processing waveform data, providing a range of functionalities to prepare the data for model consumption."
-            ]
-        },
-        {
-            "cell_type": "code",
-            "execution_count": 8,
-            "id": "bbf56c70-dfc1-4bd4-8b91-a0e40ac06380",
-            "metadata": {},
-            "outputs": [],
-            "source": [
-                "from birdset.datamodule.components import DefaultFeatureExtractor\n",
-                "feature_extractor = DefaultFeatureExtractor(\n",
-                "    feature_size=1,\n",
-                "    sampling_rate=32000,\n",
-                "    padding_value=0.0,\n",
-                "    return_attention_mask=False,\n",
-                ")"
-            ]
-        },
-        {
-            "cell_type": "markdown",
-            "id": "1f84eaf7-0d06-4a5d-91d1-55ede47349f5",
-            "metadata": {},
-            "source": [
-                "Key Parameters:\n",
-                "- `feature_size`: Determines the size of the extracted features.\n",
-                "- `sampling_rate`: The sampling rate at which the audio data should be processed.\n",
-                "- `padding_value`: The value used for padding shorter sequences to a consistent length.\n",
-                "- `return_attention_mask`: Indicates whether an attention mask should be returned along with the processed features."
-            ]
-        },
-        {
-            "cell_type": "markdown",
-            "id": "d6ae4db7-fa6a-4768-a00a-1e588d0534ac",
-            "metadata": {},
-            "source": [
-                "This component is crucial for ensuring that the input data to the model is in a consistent and processable format, catering to models that require structured input in the form of PyTorch tensors."
-            ]
-        },
-        {
-            "cell_type": "markdown",
-            "id": "98891b2a",
-            "metadata": {},
-            "source": [
-                "#### 3.5 No-call Sampler\n",
-                "You can use the `NoCallMixer` to add no-call samples to the dataset. This is particularly useful for training models to recognize the absence of bird calls. The `NoCallMixer` is configured as follows:\n",
-                "```python\n",
-                "from src.datamodule.components.no_call_sampler import NoCallSampler\n",
-                "\n",
-                "nocall_sampler = NoCallMixer(\n",
-                "    directory: str = \"path/to/no_call_samples\",\n",
-                "    p: float = 0.075,\n",
-                "    sampling_rate: int = 32000,\n",
-                "    length: int = 5,\n",
-                "    n_classes: int = 21,\n",
-                ")\n",
-                "```\n"
-            ]
-        },
-        {
-            "cell_type": "code",
-            "execution_count": 9,
-            "id": "2300978e",
-            "metadata": {},
-            "outputs": [],
-            "source": [
-                "# Since this would require to have the dataset downloaded (see `download_background_noise.ipynb`, we will not use this for now\n",
-                "nocall_sampler = None"
-            ]
-        },
-        {
-            "cell_type": "markdown",
-            "id": "e75a91ff-07b7-48f2-a115-7a15de770c52",
-            "metadata": {},
-            "source": [
-                "#### 3.6 Configuration of Data Preprocessing\n",
-                "\n",
-                "Data preprocessing is a fundamental step in the BirdSet data pipeline, ensuring that the raw data is adequately conditioned and transformed, making it suitable for model consumption. The `PreprocessingConfig` class allows for a detailed specification of various preprocessing parameters, each carefully selected to meet the unique demands of your dataset and model. Here's how you can configure the data preprocessing in the BirdSet pipeline:"
-            ]
-        },
-        {
-            "cell_type": "code",
-            "execution_count": 10,
-            "id": "235ed383-b28f-4575-9a8b-02fff555e812",
-            "metadata": {},
-            "outputs": [],
-            "source": [
-                "from torchaudio.transforms import Spectrogram\n",
-                "from birdset.datamodule.components.resize import Resizer\n",
-                "from birdset.datamodule.components.augmentations import PowerToDB\n",
-                "from birdset.datamodule.components.transforms import PreprocessingConfig\n",
-                "\n",
-                "# Creating the preprocessing configuration\n",
-                "preprocessing = PreprocessingConfig(\n",
-                "        spectrogram_conversion= Spectrogram(\n",
-                "            n_fft=1024,\n",
-                "            hop_length=320,\n",
-                "            power=2.0,\n",
-                "        ),\n",
-                "        resizer=Resizer(\n",
-                "            db_scale=True,\n",
-                "            target_height=None,\n",
-                "            target_width=1024,\n",
-                "        ),\n",
-                "        dbscale_conversion=PowerToDB(),\n",
-                "        normalize_spectrogram=True,\n",
-                "        normalize_waveform=None,\n",
-                "        mean=4.268, # calculated on AudioSet\n",
-                "        std=4.569 # calculated on AudioSet\n",
-                "    )"
-            ]
-        },
-        {
-            "cell_type": "markdown",
-            "id": "0eff94aa-3191-41e8-a2ec-4393e8418c94",
-            "metadata": {},
-            "source": [
-                "Here's a brief overview of the parameters used in the `PreprocessingConfig` class:\n",
-                "\n",
-                "- `spectrogram_conversion`: This is an instance of the Spectrogram class from torchaudio.transforms. It is used to convert the audio waveform to a spectrogram. The parameters n_fft, hop_length, and power are used to configure the spectrogram conversion.\n",
-                "\n",
-                "    - `n_fft`: Th` size of the FFT, which will also determine the size of the window used for the STFT. It is set to 1024.\n",
-                "    - `hop_length`: The number of samples between successive frames in the STFT. It is set to 320.\n",
-                "    - `power`: The exponent for the magnitude spectrogram, e.g., 1 for energy, 2 for power, etc. It is set to 2.0.\n",
-                "    - `resizer`: This is an instance of the Resizer class from src.datamodule.components.resize. It is used to resize the spectrogram. The parameters db_scale and target_width are used to configure the resizing.\n",
-                "\n",
-                "- `db_scale`: If set to True, the spectrogram is converted to dB scale. It is set to True.\n",
-                "- `target_height`: The target height for the resized spectrogram. It is not set in this case.\n",
-                "- target_width: The target width for the resized spectrogram. It is set to 1024.\n",
-                "- `dbscale_conversion`: This is an instance of the PowerToDB class from src.datamodule.components.augmentations. It is used to convert the spectrogram to a dB scale.\n",
-                "\n",
-                "- `normalize_spectrogram`: If set to True, the spectrogram is normalized. It is set to True.\n",
-                "\n",
-                "- `normalize_waveform`: If set to a value, the audio waveform is normalized. It is not set in this case.\n",
-                "\n",
-                "- ``mean``: The mean value used for normalization. It is set to 4.268, which is calculated on AudioSet.\n",
-                "\n",
-                "- `std`: The standard deviation used for normalization. It is set to 4.569, which is calculated on AudioSet.\n",
-                "\n",
-                "\n",
-                "By accurately configuring these preprocessing parameters, you ensure that the input data to the model is standardized and optimized for the learning process, which is essential for achieving high performance."
-            ]
-        },
-        {
-            "cell_type": "markdown",
-            "id": "d993142c-54a2-43a0-9e4e-b977571b03fd",
-            "metadata": {},
-            "source": [
-                "#### 3.7 Initiating the BirdSetTransformsWrapper\n"
-            ]
-        },
-        {
-            "cell_type": "code",
-            "execution_count": 11,
-            "id": "267876cf",
-            "metadata": {},
-            "outputs": [],
-            "source": [
-                "from birdset.datamodule.components.transforms import BirdSetTransformsWrapper\n",
-                "transforms = BirdSetTransformsWrapper(\n",
-                "    task=\"multilabel\",\n",
-                "    sampling_rate=32000,\n",
-                "    model_type=\"vision\",\n",
-                "    spectrogram_augmentations=spectrogram_augmentations,\n",
-                "    waveform_augmentations=waveform_augmentation,\n",
-                "    decoding=decoding,\n",
-                "    feature_extractor=feature_extractor,\n",
-                "    max_length=5,\n",
-                "    nocall_sampler=nocall_sampler,\n",
-                "    preprocessing=preprocessing,\n",
-                ")"
-            ]
-        },
-        {
-            "cell_type": "markdown",
-            "id": "fb170e58-deed-4b52-ba18-160681b5dba0",
-            "metadata": {},
-            "source": [
-                "### 4. Configuration of Event Mappings\n",
-                "\n",
-                "Event mapping plays a pivotal role in the data pipeline, serving as the bridge between raw dataset events and the structured input required by the model. This process ensures that each event in the dataset is accurately represented and can be effectively utilized during model training. By default, we use [bambird](https://www.sciencedirect.com/science/article/pii/S1574954122004022?casa_token=HEbcdB5MyRMAAAAA:saYbr1WNlJTs-kAZOtzMrNt5r1sN_69E7bMjfCJu2A4zlLLFoIt-5-Cht2Wryg59851H_PWgfHzw) for event mapping, which is implemented in the `XCEventMapping` class. Within the BirdSet framework, event mappings are configured as follows:"
-            ]
-        },
-        {
-            "cell_type": "code",
-            "execution_count": 12,
-            "id": "d4f30431-6972-4536-b323-88b7378e47c7",
-            "metadata": {},
-            "outputs": [],
-            "source": [
-                "from birdset.datamodule.components import XCEventMapping\n",
-                "# Instantiate the event mapper\n",
-                "mapper = XCEventMapping(\n",
-                "            biggest_cluster=True,\n",
-                "            no_call=False,\n",
-                "        )"
-            ]
-        },
-        {
-            "cell_type": "markdown",
-            "id": "bd405878-31de-4fbc-9729-20410747c89d",
-            "metadata": {},
-            "source": [
-                "Key Parameters in Event Mapping:\n",
-                "- `biggest_cluster`: If set to `True`, the mapper focuses on the biggest cluster of events, which can be particularly useful for datasets with imbalanced event distributions.\n",
-                "- ``: Specifies the maximum number of events to consider. This can be used to limit the scope of the mapping, although it's usually already managed by the `DatasetConfig`.\n",
-                "- `no_call`: Indicates whether 'no-call' events should be included. In this configuration, it's set to `False` as the no-call samples are handled separately by the `nocall_sampler`."
-            ]
-        },
-        {
-            "cell_type": "markdown",
-            "id": "fedc44f5-852c-4231-bafd-4757ee27841f",
-            "metadata": {},
-            "source": [
-                "Properly configuring the event mappings is essential for ensuring that the model receives accurately structured and meaningful data, which is a cornerstone for effective model training and robust performance."
-            ]
-        },
-        {
-            "cell_type": "markdown",
-            "id": "704cfdb6-d25c-46b7-a1ee-47d4b834e01f",
-            "metadata": {},
-            "source": [
-                "## Creating the BirdSet Datamodule\n",
-                "\n",
-                "The BirdSet Datamodule plays a central role in the BirdSet data pipeline, offering streamlined handling and preprocessing of BirdSet datasets to ensure they are primed for model training. Let's delve into the setup process:"
-            ]
-        },
-        {
-            "cell_type": "markdown",
-            "id": "60180aa6-285c-4879-abca-e88b29578897",
-            "metadata": {},
-            "source": [
-                "### Imports\n",
-                "First, we import the necessary modules. `BirdSetDataModule` is responsible for managing the BirdSet datasets, while the `logging` module is used for logging information during the data processing steps."
-            ]
-        },
-        {
-            "cell_type": "code",
-            "execution_count": 13,
-            "id": "0c76242c-928d-4404-922d-30c462681bb0",
-            "metadata": {},
-            "outputs": [],
-            "source": [
-                "import logging \n",
-                "import os\n",
-                "\n",
-                "from birdset.datamodule.birdset_datamodule import BirdSetDataModule"
-            ]
-        },
-        {
-            "cell_type": "markdown",
-            "id": "29444ab9-1b1c-4ea2-b85c-c55b280f2c16",
-            "metadata": {},
-            "source": [
-                "### Creating Cache Directory\n",
-                "The cache directory is a dedicated space for storing processed data. Utilizing a cache directory can significantly expedite subsequent data loading operations by avoiding redundant data processing. Here's how to create and manage a cache directory effectively:"
-            ]
-        },
-        {
-            "cell_type": "code",
-            "execution_count": 14,
-            "id": "8c8b7b7a-2c44-40d1-a7db-1355d2aefe82",
-            "metadata": {},
-            "outputs": [],
-            "source": [
-                "# Log the absolute path of the dataset\n",
-                "logging.info(f\"Dataset path: <{os.path.abspath(dataset_config.data_dir)}>\")\n",
-                "\n",
-                "# Create the dataset directory if it does not exist\n",
-                "os.makedirs(dataset_config.data_dir, exist_ok=True)"
-            ]
-        },
-        {
-            "cell_type": "markdown",
-            "id": "82895c4e-93ac-4590-aeb0-b0acb1f9909b",
-            "metadata": {},
-            "source": [
-                "This approach ensures:\n",
-                "- Organized data management: By maintaining a structured directory for your datasets, you facilitate easier access and management of your data assets.\n",
-                "- Efficient data loading: By caching processed data, subsequent loads are much faster, which is particularly beneficial when working with large datasets.\n",
-                "\n",
-                "By carefully setting up the BirdSet Datamodule and managing your cache directory, you enhance the efficiency and reliability of your data pipeline, ensuring that your datasets are always ready for model training."
-            ]
-        },
-        {
-            "cell_type": "markdown",
-            "id": "d764504c-f167-40b4-9297-6ca1184c5668",
-            "metadata": {},
-            "source": [
-                "### Datamodule Initialization\n",
-                "\n",
-                "The `BirdSetDataModule` class plays a pivotal role in orchestrating the data pipeline. It consolidates the dataset configuration, data loaders, transformations, and event mappings into a cohesive structure, ensuring a clean and manageable workflow. Here's how the BirdSetDataModule is initialized:"
-            ]
-        },
-        {
-            "cell_type": "code",
-            "execution_count": 15,
-            "id": "d0586ee6-9cad-4270-acb9-931cf046b6ab",
-            "metadata": {},
-            "outputs": [],
-            "source": [
-                "# Initialize the BirdSetDataModule\n",
-                "datamodule = BirdSetDataModule(\n",
-                "        dataset=dataset_config,\n",
-                "        loaders=loaders_config,\n",
-                "        transforms=transforms,\n",
-                "        mapper=mapper,\n",
-                "    )"
-            ]
-        },
-        {
-            "cell_type": "markdown",
-            "id": "cb0982ec-199c-43bc-a2e6-8732f2356cc9",
-            "metadata": {},
-            "source": [
-                "Here's a brief overview of the parameters used in the `BirdSetDataModule` class:\n",
-                "- `dataset`: The configuration settings for the dataset. It defines how the data is structured and managed.\n",
-                "- `loaders`: Configuration settings for the data loaders, determining how data is batched and fed into the model.\n",
-                "- `transforms`: The set of transformations and augmentations applied to the data, ensuring that it's properly conditioned for the model.\n",
-                "- `mapper`: The event mapping configuration, essential for translating raw dataset events into a structured format that the model can interpret."
-            ]
-        },
-        {
-            "cell_type": "markdown",
-            "id": "88ab439e-2ee1-471f-9e38-15dfbc12cdfc",
-            "metadata": {},
-            "source": [
-                "### Data Preparation\n",
-                "\n",
-                "The data preparation stage is where the actual data processing takes place. This stage is critical in ensuring that the data is correctly preprocessed, structured, and ready for model training."
-            ]
-        },
-        {
-            "cell_type": "code",
-            "execution_count": 16,
-            "id": "ee400c19-41a3-4a5e-9011-509bdd319e7b",
-            "metadata": {},
-            "outputs": [
-                {
-                    "data": {
-                        "application/vnd.jupyter.widget-view+json": {
-                            "model_id": "25ed54c457b9459fadb74493ed3d92ed",
-                            "version_major": 2,
-                            "version_minor": 0
-                        },
-                        "text/plain": [
-                            "Map:   0%|          | 0/5197 [00:00<?, ? examples/s]"
-                        ]
-                    },
-                    "metadata": {},
-                    "output_type": "display_data"
-                },
-                {
-                    "data": {
-                        "application/vnd.jupyter.widget-view+json": {
-                            "model_id": "329496e1a4724b6487a39ddb5017574b",
-                            "version_major": 2,
-                            "version_minor": 0
-                        },
-                        "text/plain": [
-                            "Map:   0%|          | 0/37176 [00:00<?, ? examples/s]"
-                        ]
-                    },
-                    "metadata": {},
-                    "output_type": "display_data"
-                },
-                {
-                    "name": "stderr",
-                    "output_type": "stream",
-                    "text": [
-                        "Processing labels: 100%|██████████| 21/21 [00:01<00:00, 11.28it/s]\n"
-                    ]
-                },
-                {
-                    "data": {
-                        "application/vnd.jupyter.widget-view+json": {
-                            "model_id": "a86e43fb85444d11bb716594e9fc07ff",
-                            "version_major": 2,
-                            "version_minor": 0
-                        },
-                        "text/plain": [
-                            "Map:   0%|          | 0/17348 [00:00<?, ? examples/s]"
-                        ]
-                    },
-                    "metadata": {},
-                    "output_type": "display_data"
-                },
-                {
-                    "data": {
-                        "application/vnd.jupyter.widget-view+json": {
-                            "model_id": "56dbe5d77a9c4c5e8c9be8c7c0a76595",
-                            "version_major": 2,
-                            "version_minor": 0
-                        },
-                        "text/plain": [
-                            "Map:   0%|          | 0/12000 [00:00<?, ? examples/s]"
-                        ]
-                    },
-                    "metadata": {},
-                    "output_type": "display_data"
-                },
-                {
-                    "data": {
-                        "application/vnd.jupyter.widget-view+json": {
-                            "model_id": "510f1066cf1e4fdc9bbd2ad8f26bca5b",
-                            "version_major": 2,
-                            "version_minor": 0
-                        },
-                        "text/plain": [
-                            "Saving the dataset (0/1 shards):   0%|          | 0/13878 [00:00<?, ? examples/s]"
-                        ]
-                    },
-                    "metadata": {},
-                    "output_type": "display_data"
-                },
-                {
-                    "data": {
-                        "application/vnd.jupyter.widget-view+json": {
-                            "model_id": "d84626e477a2411a84f99d21b5a8f4ea",
-                            "version_major": 2,
-                            "version_minor": 0
-                        },
-                        "text/plain": [
-                            "Saving the dataset (0/1 shards):   0%|          | 0/3470 [00:00<?, ? examples/s]"
-                        ]
-                    },
-                    "metadata": {},
-                    "output_type": "display_data"
-                },
-                {
-                    "data": {
-                        "application/vnd.jupyter.widget-view+json": {
-                            "model_id": "8156322a98c544ea9ccedeb04814be28",
-                            "version_major": 2,
-                            "version_minor": 0
-                        },
-                        "text/plain": [
-                            "Saving the dataset (0/1 shards):   0%|          | 0/12000 [00:00<?, ? examples/s]"
-                        ]
-                    },
-                    "metadata": {},
-                    "output_type": "display_data"
-                }
-            ],
-            "source": [
-                "# Prepare the data for training\n",
-                "datamodule.prepare_data()"
-            ]
-        },
-        {
-            "cell_type": "markdown",
-            "id": "eb9cf461-1fb8-4bb4-8db3-f7b4b4830036",
-            "metadata": {},
-            "source": [
-                "The `prepare_data()` method encompasses various steps, including downloading the data (if not already locally available), applying the preprocessing steps defined in the transformations, and organizing the data into a format that is compatible with the model. It's a method that encapsulates the entire data preparation workflow, ensuring that the data is optimally prepared for the training process.\n",
-                "\n",
-                "This methodical approach to data preparation and modularization of the data pipeline components in the BirdSet framework contributes significantly to the efficiency, maintainability, and robustness of the machine learning lifecycle.\n",
-                "\n",
-                "**Hint**: If you recive an error concerning a not existing huggingface dataset, please make sure you are logged in to HuggingFace (see [Log in to Huggingface](#log-in-to-huggingface))."
-            ]
-        },
-        {
-            "cell_type": "markdown",
-            "id": "932e3987-0f9a-4452-8b82-54c0ea96180e",
-            "metadata": {},
-            "source": [
-                "### Datamodule Setup for Training Phase\n",
-                "\n",
-                "Setting up the datamodule for the training phase is a crucial step in the BirdSet data pipeline. This setup involves initializing the training and validation dataloaders, which play a vital role in supplying the model with data during the training process. The setup is performed using the `setup(stage=\"fit\")` method:"
-            ]
-        },
-        {
-            "cell_type": "code",
-            "execution_count": 17,
-            "id": "a252adb3-539e-434c-adcb-2ec2c1f7c996",
-            "metadata": {},
-            "outputs": [],
-            "source": [
-                "# Setup the datamodule for the training phase\n",
-                "datamodule.setup(stage=\"fit\")\n",
-                "\n",
-                "# Retrieve the training and validation dataloaders\n",
-                "train_loader = datamodule.train_dataloader()\n",
-                "validation_loader = datamodule.val_dataloader()"
-            ]
-        },
-        {
-            "cell_type": "code",
-            "execution_count": 18,
-            "id": "2048c240-bac0-465e-836f-1d9718c3a1ce",
-            "metadata": {},
-            "outputs": [
-                {
-                    "data": {
-                        "text/plain": [
-                            "(dict_keys(['input_values', 'labels']),\n",
-                            " torch.Size([32, 1, 128, 1024]),\n",
-                            " torch.Size([32, 21]))"
-                        ]
-                    },
-                    "execution_count": 18,
-                    "metadata": {},
-                    "output_type": "execute_result"
-                }
-            ],
-            "source": [
-                "# Fetch a sample batch from the training dataloader\n",
-                "for batch in train_loader:\n",
-                "    break\n",
-                "\n",
-                "# Inspect the keys and shapes of the data in the batch\n",
-                "batch.keys(), batch[\"input_values\"].shape, batch[\"labels\"].shape"
-            ]
-        },
-        {
-            "cell_type": "markdown",
-            "id": "00066181-de6f-4980-90dc-458d6b92f27d",
-            "metadata": {},
-            "source": [
-                "This code snippet demonstrates:\n",
-                "- The initialization of the training phase.\n",
-                "- The retrieval of training and validation dataloaders.\n",
-                "- Fetching and inspecting a sample batch from the training dataloader.\n",
-                "- The shapes of `input_values` and `labels` indicate the batch size, number of channels (if applicable), and dimensions of the input data and labels, respectively."
-            ]
-        },
-        {
-            "cell_type": "markdown",
-            "id": "ed731d9c-7aea-49ac-9df9-4fc61774abbc",
-            "metadata": {},
-            "source": [
-                "### Datamodule Setup for Test Phase\n",
-                "\n",
-                "Similarly, the datamodule is set up for the test phase to ensure that the model can be effectively evaluated using the test data:"
-            ]
-        },
-        {
-            "cell_type": "code",
-            "execution_count": 19,
-            "id": "5db95322-ca2b-4f8f-b419-40529d7c92b5",
-            "metadata": {},
-            "outputs": [],
-            "source": [
-                "# Setup the datamodule for the test phase\n",
-                "datamodule.setup(stage=\"test\")\n",
-                "\n",
-                "# Retrieve the test dataloader\n",
-                "test_loader = datamodule.test_dataloader()"
-            ]
-        },
-        {
-            "cell_type": "markdown",
-            "id": "7d5ed904-f95b-4bad-a03b-531de0a67dc7",
-            "metadata": {},
-            "source": [
-                "The `setup(stage=\"test\")` method prepares the datamodule specifically for the test phase, and `test_dataloader()` retrieves the test dataloader, which is instrumental for batching and loading the test data efficiently during the model evaluation process.\n",
-                "\n",
-                "By methodically setting up the datamodule for both training and test phases, you ensure that the model has access to well-prepared data, which is essential for accurate training, validation, and testing."
-            ]
-        },
-        {
-            "cell_type": "markdown",
-            "id": "2567af44-494a-4547-b57b-9b487e57a520",
-            "metadata": {},
-            "source": [
-                "### Usage in TensorFlow\n",
-                "\n",
-                "Utilizing the BirdSet datamodule in a TensorFlow environment involves integrating the prepared dataloaders with TensorFlow's training and evaluation workflows. This integration ensures that the data is fed into TensorFlow models efficiently and in a format that TensorFlow can process. Here's how you can set up the BirdSet datamodule for TensorFlow compatibility:"
-            ]
-        },
-        {
-            "cell_type": "code",
-            "execution_count": 20,
-            "id": "ce1c99c0-201a-4cae-9e9e-d4c6f9512fed",
-            "metadata": {},
-            "outputs": [],
-            "source": [
-                "# Setup the datamodule for the training phase\n",
-                "datamodule.setup(stage=\"fit\")\n",
-                "\n",
-                "# Retrieve the training and validation datasets\n",
-                "train_loader = datamodule.train_dataset\n",
-                "validation_loader = datamodule.val_dataset\n",
-                "\n",
-                "# Setup the datamodule for the test phase\n",
-                "datamodule.setup(stage=\"test\")\n",
-                "\n",
-                "# Retrieve the test dataset\n",
-                "test_loader = datamodule.test_dataset"
-            ]
-        },
-        {
-            "cell_type": "markdown",
-            "id": "d8bda355-34f2-42b2-b57a-b6112f48f49c",
-            "metadata": {},
-            "source": [
-                "#### Key Considerations:\n",
-                "- `train_dataset`, `validation_dataset`, and `test_dataset` are the datasets prepared by the BirdSet datamodule, ready to be used in TensorFlow's training and evaluation routines.\n",
-                "- It's important to ensure that these datasets are in a format compatible with TensorFlow. This might involve additional steps such as converting the data to `tf.data.Dataset` objects or applying necessary transformations to align with TensorFlow's data handling mechanisms.\n",
-                "- More information on this integration process can be found in [HuggingFace's documentation](https://huggingface.co/docs/datasets/use_with_tensorflow).\n",
-                "\n",
-                "By following these steps, you can leverage the robust data preprocessing and management capabilities of the BirdSet datamodule within a TensorFlow environment, facilitating an efficient and streamlined model training and evaluation process."
-            ]
-        },
-        {
-            "cell_type": "markdown",
-            "id": "456bf946-c60a-451b-b290-5249ac68e36b",
-            "metadata": {},
-            "source": [
-                "### Mapping of Labels to eBird Codes\n",
-                "\n",
-                "The eBird codes in the BirdSet datasets are in integer format. However, we can map these numeric labels to their corresponding eBird codes as defined in the `dataset_info.json` file (it is created during data preprocessing in the folder where the preprocessed data is stored; i.e. in `data_dir` of the `DatasetConfig`). The `get_label_to_category_mapping_from_metadata` function does this by parsing the JSON file and creating a dictionary that maps each numeric label to its corresponding eBird code in string format."
-            ]
-        },
-        {
-            "cell_type": "code",
-            "execution_count": 21,
-            "id": "9ebe88e2-a74c-4dd5-94ab-9193418f764b",
-            "metadata": {},
-            "outputs": [],
-            "source": [
-                "from typing import Dict\n",
-                "\n",
-                "def get_label_to_category_mapping_from_metadata(\n",
-                "    file_path: str, task: str\n",
-                ") -> Dict[int, str]:\n",
-                "    \"\"\"\n",
-                "    Reads a JSON file and extracts the mapping of labels to eBird codes.\n",
-                "\n",
-                "    The function expects the JSON structure to be in a specific format, where the mapping\n",
-                "    is a list of names located under the keys 'features' -> 'labels' -> 'names'.\n",
-                "    The index in the list corresponds to the label, and the value at that index is the eBird code.\n",
-                "\n",
-                "    Args:\n",
-                "    - file_path (str): The path to the JSON file containing the label to eBird code mapping.\n",
-                "    - task (str): The type of task for which to get the mapping. Expected values are \"multiclass\" or \"multilabel\".\n",
-                "\n",
-                "    Returns:\n",
-                "    - Dict[int, str]: A dictionary where each key is a label (integer) and the corresponding value is the eBird code.\n",
-                "\n",
-                "    Raises:\n",
-                "    - FileNotFoundError: If the file at `file_path` does not exist.\n",
-                "    - json.JSONDecodeError: If the file is not a valid JSON.\n",
-                "    - KeyError: If the expected keys ('features', 'labels', 'names') are not found in the JSON structure.\n",
-                "    \"\"\"\n",
-                "\n",
-                "    # Open the file and read the JSON data\n",
-                "    with open(file_path, \"r\") as file:\n",
-                "        dataset_info = json.load(file)\n",
-                "\n",
-                "    # Extract the list of eBird codes from the loaded JSON structure.\n",
-                "    # Note: This assumes a specific structure of the JSON data.\n",
-                "    # If the structure is different, this line will raise a KeyError.\n",
-                "    if task == \"multiclass\":\n",
-                "        ebird_codes_list = dataset_info[\"features\"][\"labels\"][\"names\"]\n",
-                "    elif task == \"multilabel\":\n",
-                "        ebird_codes_list = dataset_info[\"features\"][\"labels\"][\"feature\"][\"names\"]\n",
-                "    else:\n",
-                "        # If the task is not recognized (not multiclass or multilabel), raise an error.\n",
-                "        raise NotImplementedError(\n",
-                "            f\"Only the multiclass and multilabel tasks are implemented, not task {task}.\"\n",
-                "        )\n",
-                "\n",
-                "    # Create a dictionary mapping each label (index) to the corresponding eBird code.\n",
-                "    mapping = {label: ebird_code for label, ebird_code in enumerate(ebird_codes_list)}\n",
-                "\n",
-                "    return mapping"
-            ]
-        }
-    ],
-    "metadata": {
-        "kernelspec": {
-            "display_name": "src-xS3fZVNL-py3.10",
-            "language": "python",
-            "name": "python3"
-        },
-        "language_info": {
-            "codemirror_mode": {
-                "name": "ipython",
-                "version": 3
-            },
-            "file_extension": ".py",
-            "mimetype": "text/x-python",
-            "name": "python",
-            "nbconvert_exporter": "python",
-            "pygments_lexer": "ipython3",
-            "version": "3.10.12"
-        }
-    },
-    "nbformat": 4,
-    "nbformat_minor": 5
-=======
  "cells": [
   {
    "cell_type": "markdown",
@@ -3361,5 +1170,4 @@
  },
  "nbformat": 4,
  "nbformat_minor": 5
->>>>>>> ed449356
 }